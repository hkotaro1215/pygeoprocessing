--- conflicted
+++ resolved
@@ -15,7 +15,6 @@
 import uuid
 import numbers
 import distutils.version
-<<<<<<< HEAD
 import multiprocessing
 import multiprocessing.pool
 import threading
@@ -31,9 +30,7 @@
     HAS_PSUTIL = True
 except ImportError:
     HAS_PSUTIL = False
-=======
 import pprint
->>>>>>> cfa2f159
 
 from osgeo import gdal
 from osgeo import osr
@@ -228,82 +225,6 @@
             "following raster are not identical %s" % str(
                 geospatial_info_set))
 
-<<<<<<< HEAD
-    base_raster_info = get_raster_info(base_raster_path_band_list[0][0])
-
-    new_raster_from_base(
-        base_raster_path_band_list[0][0], target_raster_path, datatype_target,
-        [nodata_target], gtiff_creation_options=gtiff_creation_options)
-
-    try:
-        n_cols, n_rows = base_raster_info['raster_size']
-        last_time = time.time()
-
-        # load base rasters and bands
-        base_raster_list = [
-            gdal.OpenEx(path_band[0])
-            for path_band in base_raster_path_band_list]
-        base_band_list = [
-            raster.GetRasterBand(index) for raster, (_, index) in zip(
-                base_raster_list, base_raster_path_band_list)]
-
-        local_op_work_queue = queue.Queue(2)
-        write_block_queue = queue.Queue(2)
-        exception_queue = queue.Queue()
-
-        if calc_raster_stats:
-            # if this queue is used to send computed valid blocks of
-            # the raster to an incremental statistics calculator worker
-            stats_worker_queue = queue.Queue(2)
-        else:
-            stats_worker_queue = None
-
-        # the write worker takes the result of the call to `local_op` and
-        # writes it to the raster. It is not possible to parallel write to
-        # most raster types, so this gives slightly better performance than
-        # a single process doing both the read/computation and writing
-        # especially if writing to a compressed raster that needs extra
-        # computation.
-        LOGGER.debug('starting write_worker')
-        write_worker_thread = threading.Thread(
-            target=_write_block_worker,
-            args=(
-                write_block_queue, target_raster_path, exception_queue))
-        write_worker_thread.start()
-        LOGGER.debug('started write_worker  %s', write_worker_thread)
-
-        if calc_raster_stats:
-            # To avoid doing two passes on the raster to calculate standard
-            # deviation, we implement a continuous statistics calculation
-            # as the raster is computed. This computational effort is high
-            # and benefits from running in parallel. This queue and worker
-            # takes a valid block of a raster and incrementally calculates
-            # the raster's statistics. When `None` is pushed to the queue
-            # the worker will finish and return a (min, max, mean, std)
-            # tuple.
-            LOGGER.debug('starting stats_worker')
-            stats_worker_thread = threading.Thread(
-                target=geoprocessing_core.stats_worker,
-                args=(stats_worker_queue, exception_queue))
-            stats_worker_thread.start()
-            LOGGER.debug('started stats_worker %s', stats_worker_thread)
-
-        LOGGER.debug('stats worker queue %s %s', stats_worker_queue, calc_raster_stats)
-
-        pixels_processed = 0
-        n_pixels = n_cols * n_rows
-
-        local_op_thread = threading.Thread(
-            target=_local_op_worker,
-            args=(
-                local_op, nodata_target, local_op_work_queue,
-                write_block_queue, stats_worker_queue, exception_queue))
-        local_op_thread.start()
-
-        # iterate over each block and calculate local_op
-=======
-    # predict the broadcast shape and raise an error if arrays are not
-    # broadcastable
     numpy_broadcast_list = [
         x for x in base_raster_path_band_const_list
         if isinstance(x, numpy.ndarray)]
@@ -409,7 +330,74 @@
     target_raster.FlushCache()
 
     try:
+        n_cols, n_rows = base_raster_info['raster_size']
+        xoff = None
+        yoff = None
         last_time = time.time()
+
+        # load base rasters and bands
+        base_raster_list = [
+            gdal.OpenEx(path_band[0])
+            for path_band in base_raster_path_band_list]
+        base_band_list = [
+            raster.GetRasterBand(index) for raster, (_, index) in zip(
+                base_raster_list, base_raster_path_band_list)]
+
+        local_op_work_queue = queue.Queue(2)
+        write_block_queue = queue.Queue(2)
+        exception_queue = queue.Queue()
+
+        if calc_raster_stats:
+            # if this queue is used to send computed valid blocks of
+            # the raster to an incremental statistics calculator worker
+            stats_worker_queue = queue.Queue(2)
+        else:
+            stats_worker_queue = None
+
+        # the write worker takes the result of the call to `local_op` and
+        # writes it to the raster. It is not possible to parallel write to
+        # most raster types, so this gives slightly better performance than
+        # a single process doing both the read/computation and writing
+        # especially if writing to a compressed raster that needs extra
+        # computation.
+        LOGGER.debug('starting write_worker')
+        write_worker_thread = threading.Thread(
+            target=_write_block_worker,
+            args=(
+                write_block_queue, target_raster_path, exception_queue))
+        write_worker_thread.start()
+        LOGGER.debug('started write_worker  %s', write_worker_thread)
+
+        if calc_raster_stats:
+            # To avoid doing two passes on the raster to calculate standard
+            # deviation, we implement a continuous statistics calculation
+            # as the raster is computed. This computational effort is high
+            # and benefits from running in parallel. This queue and worker
+            # takes a valid block of a raster and incrementally calculates
+            # the raster's statistics. When `None` is pushed to the queue
+            # the worker will finish and return a (min, max, mean, std)
+            # tuple.
+            LOGGER.debug('starting stats_worker')
+            stats_worker_thread = threading.Thread(
+                target=geoprocessing_core.stats_worker,
+                args=(stats_worker_queue, exception_queue))
+            stats_worker_thread.start()
+            LOGGER.debug('started stats_worker %s', stats_worker_thread)
+
+        LOGGER.debug(
+            'stats worker queue %s %s', stats_worker_queue, calc_raster_stats)
+
+        pixels_processed = 0
+        n_pixels = n_cols * n_rows
+
+        local_op_thread = threading.Thread(
+            target=_local_op_worker,
+            args=(
+                local_op, nodata_target, local_op_work_queue,
+                write_block_queue, stats_worker_queue, exception_queue))
+        local_op_thread.start()
+
+        # iterate over each block and calculate local_op
         target_min = None
         target_max = None
         target_sum = 0.0
@@ -417,38 +405,12 @@
         target_mean = None
         target_stddev = None
         pixels_to_process = n_rows * n_cols
->>>>>>> cfa2f159
         for block_offset in iterblocks(
                 target_raster_path, offset_only=True,
                 largest_block=largest_block):
-<<<<<<< HEAD
-
             # read input blocks
-            blocksize = (block_offset['win_ysize'], block_offset['win_xsize'])
-            raster_blocks = [
-                numpy.zeros(blocksize, dtype=_gdal_to_numpy_type(band))
-                for band in base_band_list]
-            for dataset_index in range(len(base_band_list)):
-                band_data = block_offset.copy()
-                band_data['buf_obj'] = raster_blocks[dataset_index]
-                base_band_list[dataset_index].ReadAsArray(**band_data)
-
-            if exception_queue.empty():
-                local_op_work_queue.put(
-                    (block_offset, raster_blocks))
-            else:
-                LOGGER.error("Exception queue is not empty, quitting.")
-                break
-=======
             offset_list = (block_offset['yoff'], block_offset['xoff'])
             blocksize = (block_offset['win_ysize'], block_offset['win_xsize'])
-            last_time = _invoke_timed_callback(
-                last_time, lambda: LOGGER.info(
-                    'raster stack calculation for %s approx. %.2f%% complete',
-                    os.path.basename(target_raster_path),
-                    (1 - pixels_to_process / (n_rows * n_cols)) * 100.0),
-                _LOGGING_PERIOD)
-
             data_blocks = []
             for value in base_canonical_arg_list:
                 if isinstance(value, gdal.Band):
@@ -471,16 +433,12 @@
                     # must be a scalar
                     data_blocks.append(value)
 
-            target_block = local_op(*data_blocks)
-            if (not isinstance(target_block, numpy.ndarray) or
-                    target_block.shape != blocksize):
-                raise ValueError(
-                    "Expected `local_op` to return a numpy.ndarray of "
-                    "shape %s but got this instead: %s" % (
-                        blocksize, target_block))
-            target_band.WriteArray(
-                target_block, yoff=offset_list[0], xoff=offset_list[1])
->>>>>>> cfa2f159
+            if exception_queue.empty():
+                local_op_work_queue.put(
+                    (block_offset, data_blocks))
+            else:
+                LOGGER.error("Exception queue is not empty, quitting.")
+                break
 
             pixels_processed += blocksize[0] * blocksize[1]
             last_time = _invoke_timed_callback(
@@ -503,11 +461,6 @@
             LOGGER.info('signaling stats worker to shut down')
             stats_worker_queue.put(None, True, _MAX_TIMEOUT)
 
-            pixels_to_process -= blocksize[0] * blocksize[1]
-
-        # Making sure the band and dataset is flushed and not in memory before
-        # adding stats
-<<<<<<< HEAD
         LOGGER.info("waiting for write worker to terminate")
         write_worker_thread.join(_MAX_TIMEOUT)
         LOGGER.info("write_worker terminated.")
@@ -531,35 +484,12 @@
     except:
         LOGGER.exception('Exception encountered.')
         raise
-=======
-        target_band.FlushCache()
-
-        if calc_raster_stats and target_min is not None:
-            target_mean = target_sum / float(target_n)
-            stdev_sum = 0.0
-            for block_offset, target_block in iterblocks(
-                    target_raster_path, largest_block=largest_block):
-                # guard against an undefined nodata target
-                valid_mask = numpy.ones(target_block.shape, dtype=bool)
-                if nodata_target is not None:
-                    valid_mask[:] = target_block != nodata_target
-                valid_block = target_block[valid_mask]
-                stdev_sum += numpy.sum((valid_block - target_mean) ** 2)
-            target_stddev = (stdev_sum / float(target_n)) ** 0.5
-
-            target_band.SetStatistics(
-                float(target_min), float(target_max), float(target_mean),
-                float(target_stddev))
-        LOGGER.info(
-            'raster stack calculation for %s approx. 100.0%% complete')
->>>>>>> cfa2f159
     finally:
         # This block ensures that rasters are destroyed even if there's an
         # exception raised.
         base_band_list[:] = []
         for raster in base_raster_list:
             gdal.Dataset.__swig_destroy__(raster)
-<<<<<<< HEAD
         if calc_raster_stats and stats_worker_thread.is_alive():
             stats_worker_queue.put(None, True, _MAX_TIMEOUT)
             stats_worker_thread.join(_MAX_TIMEOUT)
@@ -569,26 +499,20 @@
             write_block_queue.put(None, True, _MAX_TIMEOUT)
             write_worker_thread.join(_MAX_TIMEOUT)
             LOGGER.debug("write_worker terminated.")
-=======
+
         base_raster_list[:] = []
         target_band.FlushCache()
         target_band = None
         target_raster.FlushCache()
         gdal.Dataset.__swig_destroy__(target_raster)
         target_raster = None
->>>>>>> cfa2f159
 
 
 def align_and_resize_raster_stack(
         base_raster_path_list, target_raster_path_list, resample_method_list,
         target_pixel_size, bounding_box_mode, base_vector_path_list=None,
-<<<<<<< HEAD
-        raster_align_index=None,
+        raster_align_index=None, target_sr_wkt=None,
         gtiff_creation_options=DEFAULT_GTIFF_CREATION_OPTIONS):
-=======
-        raster_align_index=None, target_sr_wkt=None,
-        gtiff_creation_options=_DEFAULT_GTIFF_CREATION_OPTIONS):
->>>>>>> cfa2f159
     """Generate rasters from a base such that they align geospatially.
 
     This function resizes base rasters that are in the same geospatial
@@ -635,12 +559,6 @@
 
     Returns:
         None
-<<<<<<< HEAD
-=======
-
-    """
-    last_time = time.time()
->>>>>>> cfa2f159
 
     """
     # make sure that the input lists are of the same length
@@ -756,37 +674,28 @@
     for index, (base_path, target_path, resample_method) in enumerate(zip(
             base_raster_path_list, target_raster_path_list,
             resample_method_list)):
-<<<<<<< HEAD
         result = worker_pool.apply_async(
             func=warp_raster, args=(
                 base_path, target_pixel_size, target_path, resample_method),
             kwds={
                 'target_bb': target_bounding_box,
                 'gtiff_creation_options': gtiff_creation_options,
+                'target_sr_wkt': target_sr_wkt,
                 })
         result_list.append(result)
 
     try:
-        for result in result_list:
+        for index, result in enumerate(result_list):
             result.get()
+            LOGGER.info(
+                '%d of %d aligned: %s', index+1, len(result_list),
+                os.path.basename(target_raster_path_list[index]))
     except:
         worker_pool.terminate()
         LOGGER.exception("Exception occurred in worker")
         raise
 
     LOGGER.info("aligned all %d rasters.", n_rasters)
-=======
-        last_time = _invoke_timed_callback(
-            last_time, lambda: LOGGER.info(
-                "align_dataset_list aligning dataset %d of %d",
-                index+1, len(base_raster_path_list)), _LOGGING_PERIOD)
-        warp_raster(
-            base_path, target_pixel_size,
-            target_path, resample_method,
-            target_bb=target_bounding_box,
-            target_sr_wkt=target_sr_wkt,
-            gtiff_creation_options=gtiff_creation_options)
->>>>>>> cfa2f159
 
 
 def calculate_raster_stats(raster_path):
