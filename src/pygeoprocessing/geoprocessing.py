"""A collection of GDAL dataset and raster utilities."""
import types
import logging
import os
import shutil
import functools
import math
import exceptions
import heapq
import time
import tempfile
import uuid

from osgeo import gdal
from osgeo import osr
from osgeo import ogr
import numpy
import numpy.ma
import scipy.interpolate
import scipy.sparse
import scipy.signal
import scipy.ndimage
import scipy.signal.signaltools
import shapely.wkt
import shapely.ops
from shapely import speedups
import shapely.prepared

import geoprocessing_core

LOGGER = logging.getLogger('pygeoprocessing.geoprocessing')
LOGGER.addHandler(logging.NullHandler())  # silence logging by default
_LOGGING_PERIOD = 5.0  # min 5.0 seconds per update log message for the module
<<<<<<< HEAD
_DEFAULT_GTIFF_CREATION_OPTIONS = ('TILED=YES', 'BIGTIFF=YES')
=======
_DEFAULT_GTIFF_CREATION_OPTIONS = (
    'TILED=YES', 'BIGTIFF=IF_SAFER', 'COMPRESS=LZW')
>>>>>>> 8fbfaa9f
_LARGEST_ITERBLOCK = 2**20  # largest block for iterblocks to read in cells

# A dictionary to map the resampling method input string to the gdal type
_RESAMPLE_DICT = {
    "nearest": gdal.GRA_NearestNeighbour,
    "bilinear": gdal.GRA_Bilinear,
    "cubic": gdal.GRA_Cubic,
    "cubic_spline": gdal.GRA_CubicSpline,
    "lanczos": gdal.GRA_Lanczos,
    'mode': gdal.GRA_Mode,
    "average": gdal.GRA_Average,
    "max": gdal.GRA_Max,
    "min": gdal.GRA_Min,
    "med": gdal.GRA_Med,
    "q1": gdal.GRA_Q1,
    "q3": gdal.GRA_Q3,
    }


def raster_calculator(
        base_raster_path_band_list, local_op, target_raster_path,
        datatype_target, nodata_target,
        gtiff_creation_options=_DEFAULT_GTIFF_CREATION_OPTIONS,
        calc_raster_stats=True,
        largest_block=_LARGEST_ITERBLOCK):
    """Apply local a raster operation on a stack of rasters.

    This function applies a user defined function across a stack of
    rasters' pixel stack. The rasters in `base_raster_path_band_list` must be
    spatially aligned and have the same cell sizes.

    Parameters:
        base_raster_path_band_list (list): a list of (str, int) tuples where
            the strings are raster paths, and ints are band indexes.  The
            rasters in this list must have the same raster size so pixel
            stacks align.
        local_op (function) a function that must take in as many arguments as
            there are elements in `base_raster_path_band_list`.  The will be
            in the same order as the rasters in arguments
            can be treated as parallel memory blocks from the original
            rasters though the function is a parallel
            paradigm and does not express the spatial position of the pixels
            in question at the time of the call.
        target_raster_path (string): the path of the output raster.  The
            projection, size, and cell size will be the same as the rasters
            in `base_raster_path_band_list`.
        datatype_target (gdal datatype; int): the desired GDAL output type of
            the target raster.
        nodata_target (numerical value): the desired nodata value of the
            target raster.
        gtiff_creation_options (list): this is an argument list that will be
            passed to the GTiff driver.  Useful for blocksizes, compression,
            and more.
        calculate_raster_stats (boolean): If True, calculates and sets raster
            statistics (min, max, mean, and stdev) for target raster.
        largest_block (int): Attempts to internally iterate over raster blocks
            with this many elements.  Useful in cases where the blocksize is
            relatively small, memory is available, and the function call
            overhead dominates the iteration.  Defaults to 2**20.  A value of
            anything less than the original blocksize of the raster will
            result in blocksizes equal to the original size.

    Returns:
        None

    Raises:
        ValueError: invalid input provided
    """
    # It's a common error to not pass in path/band tuples, so check for that
    # and report error if so
    bad_raster_path_list = False
    if not isinstance(base_raster_path_band_list, (list, tuple)):
        bad_raster_path_list = True
    else:
        for value in base_raster_path_band_list:
            if not _is_raster_path_band_formatted(value):
                bad_raster_path_list = True
                break
    if bad_raster_path_list:
        raise ValueError(
            "Expected a list of path / integer band tuples for "
            "`base_raster_path_band_list`, instead got: %s" %
            str(base_raster_path_band_list))

    not_found_paths = []
    gdal.PushErrorHandler('CPLQuietErrorHandler')
    for path, _ in base_raster_path_band_list:
        if gdal.Open(path) is None:
            not_found_paths.append(path)
    gdal.PopErrorHandler()

    if len(not_found_paths) != 0:
        raise exceptions.ValueError(
            "The following files were expected but do not exist on the "
            "filesystem: " + str(not_found_paths))

    if target_raster_path in [x[0] for x in base_raster_path_band_list]:
        raise ValueError(
            "%s is used as a target path, but it is also in the base input "
            "path list %s" % (
                target_raster_path, str(base_raster_path_band_list)))

    raster_info_list = [
        get_raster_info(path_band[0])
        for path_band in base_raster_path_band_list]
    geospatial_info_set = set()
    for raster_info in raster_info_list:
        geospatial_info_set.add(raster_info['raster_size'])
    if len(geospatial_info_set) > 1:
        raise ValueError(
            "Input Rasters are not the same dimensions. The "
            "following raster are not identical %s" % str(
                geospatial_info_set))

    base_raster_list = [
        gdal.Open(path_band[0]) for path_band in base_raster_path_band_list]
    base_band_list = [
        raster.GetRasterBand(index) for raster, (_, index) in zip(
            base_raster_list, base_raster_path_band_list)]

    base_raster_info = get_raster_info(base_raster_path_band_list[0][0])

    new_raster_from_base(
        base_raster_path_band_list[0][0], target_raster_path, datatype_target,
        [nodata_target], gtiff_creation_options=gtiff_creation_options)
    target_raster = gdal.Open(target_raster_path, gdal.GA_Update)
    target_band = target_raster.GetRasterBand(1)

    try:
        n_cols, n_rows = base_raster_info['raster_size']
        xoff = None
        yoff = None
        last_time = time.time()
        raster_blocks = None
        last_blocksize = None
        target_min = None
        target_max = None
        target_sum = 0.0
        target_n = 0
        target_mean = None
        target_stddev = None
        for block_offset in iterblocks(
                base_raster_path_band_list[0][0], offset_only=True,
                largest_block=largest_block):
            xoff, yoff = block_offset['xoff'], block_offset['yoff']
            last_time = _invoke_timed_callback(
                last_time, lambda: LOGGER.info(
                    'raster stack calculation approx. %.2f%% complete',
                    100.0 * (yoff * n_cols - xoff) /
                    (n_rows * n_cols)), _LOGGING_PERIOD)
            blocksize = (block_offset['win_ysize'], block_offset['win_xsize'])

            if last_blocksize != blocksize:
                raster_blocks = [
                    numpy.zeros(blocksize, dtype=_gdal_to_numpy_type(band))
                    for band in base_band_list]
                last_blocksize = blocksize

            for dataset_index in xrange(len(base_band_list)):
                band_data = block_offset.copy()
                band_data['buf_obj'] = raster_blocks[dataset_index]
                base_band_list[dataset_index].ReadAsArray(**band_data)

            target_block = local_op(*raster_blocks)

            target_band.WriteArray(
                target_block, xoff=block_offset['xoff'],
                yoff=block_offset['yoff'])

            if calc_raster_stats:
                # guard against an undefined nodata target
                valid_mask = numpy.ones(target_block.shape, dtype=bool)
                if nodata_target is not None:
                    valid_mask[:] = target_block != nodata_target
                valid_block = target_block[valid_mask]
                if valid_block.size == 0:
                    continue
                if target_min is None:
                    # initialize first min/max
                    target_min = target_max = valid_block[0]
                target_sum += numpy.sum(valid_block)
                target_min = min(numpy.min(valid_block), target_min)
                target_max = max(numpy.max(valid_block), target_max)
                target_n += valid_block.size

        # Making sure the band and dataset is flushed and not in memory before
        # adding stats
        target_band.FlushCache()

        if calc_raster_stats and target_min is not None:
            target_mean = target_sum / float(target_n)
            stdev_sum = 0.0
            for block_offset, target_block in iterblocks(
                    target_raster_path, largest_block=largest_block):
                # guard against an undefined nodata target
                valid_mask = numpy.ones(target_block.shape, dtype=bool)
                if nodata_target is not None:
                    valid_mask[:] = target_block != nodata_target
                valid_block = target_block[valid_mask]
                stdev_sum += numpy.sum((valid_block - target_mean) ** 2)
            target_stddev = (stdev_sum / float(target_n)) ** 0.5

            target_band.SetStatistics(
                float(target_min), float(target_max), float(target_mean),
                float(target_stddev))
    finally:
        base_band_list[:] = []
        for raster in base_raster_list:
            gdal.Dataset.__swig_destroy__(raster)
        base_raster_list[:] = []
        target_band.FlushCache()
        target_band = None
        gdal.Dataset.__swig_destroy__(target_raster)
        target_raster = None


def align_and_resize_raster_stack(
        base_raster_path_list, target_raster_path_list, resample_method_list,
        target_pixel_size, bounding_box_mode, base_vector_path_list=None,
        raster_align_index=None,
        gtiff_creation_options=_DEFAULT_GTIFF_CREATION_OPTIONS):
    """Generate rasters from a base such that they align geospatially.

    This function resizes base rasters that are in the same geospatial
    projection such that the result is an aligned stack of rasters that have
    the same cell size, dimensions, and bounding box. This is achieved by
    clipping or resizing the rasters to intersected, unioned, or equivocated
    bounding boxes of all the raster and vector input.

    Parameters:
        base_raster_path_list (list): a list of base raster paths that will
            be transformed and will be used to determine the target bounding
            box.
        target_raster_path_list (list): a list of raster paths that will be
            created to one-to-one map with `base_raster_path_list` as aligned
            versions of those original rasters.
        resample_method_list (list): a list of resampling methods which
            one to one map each path in `base_raster_path_list` during
            resizing.  Each element must be one of
            "nearest|bilinear|cubic|cubic_spline|lanczos|mode".
        target_pixel_size (tuple): the target raster's x and y pixel size
            example: [30, -30].
        bounding_box_mode (string): one of "union", "intersection", or
            a list of floats of the form [minx, miny, maxx, maxy].  Depending
            on the value, output extents are defined as the union,
            intersection, or the explicit bounding box.
        base_vector_path_list (list): a list of base vector paths whose
            bounding boxes will be used to determine the final bounding box
            of the raster stack if mode is 'union' or 'intersection'.  If mode
            is 'bb=[...]' then these vectors are not used in any calculation.
        raster_align_index (int): indicates the index of a
            raster in `base_raster_path_list` that the target rasters'
            bounding boxes pixels should align with.  This feature allows
            rasters whose raster dimensions are the same, but bounding boxes
            slightly shifted less than a pixel size to align with a desired
            grid layout.  If `None` then the bounding box of the target
            rasters is calculated as the precise intersection, union, or
            bounding box.
        gtiff_creation_options (list): list of strings that will be passed
            as GDAL "dataset" creation options to the GTIFF driver, or ignored
            if None.

    Returns:
        None
    """
    last_time = time.time()

    # make sure that the input lists are of the same length
    list_lengths = [
        len(base_raster_path_list), len(target_raster_path_list),
        len(resample_method_list)]
    if len(set(list_lengths)) != 1:
        raise ValueError(
            "base_raster_path_list, target_raster_path_list, and "
            "resample_method_list must be the same length "
            " current lengths are %s" % (str(list_lengths)))

    # we can accept 'union', 'intersection', or a 4 element list/tuple
    if bounding_box_mode not in ["union", "intersection"] and (
            not isinstance(bounding_box_mode, (list, tuple)) or
            len(bounding_box_mode) != 4):
        raise ValueError("Unknown bounding_box_mode %s" % (
            str(bounding_box_mode)))

    if ((raster_align_index is not None) and
            ((raster_align_index < 0) or
             (raster_align_index >= len(base_raster_path_list)))):
        raise ValueError(
            "Alignment index is out of bounds of the datasets index: %s"
            " n_elements %s" % (
                raster_align_index, len(base_raster_path_list)))

    raster_info_list = [
        get_raster_info(path) for path in base_raster_path_list]
    if base_vector_path_list is not None:
        vector_info_list = [
            get_vector_info(path) for path in base_vector_path_list]
    else:
        vector_info_list = []

    # get the literal or intersecting/unioned bounding box
    if isinstance(bounding_box_mode, (list, tuple)):
        target_bounding_box = bounding_box_mode
    else:
        # either intersection or union
        target_bounding_box = reduce(
            functools.partial(_merge_bounding_boxes, mode=bounding_box_mode),
            [info['bounding_box'] for info in
             (raster_info_list + vector_info_list)])

    if bounding_box_mode == "intersection" and (
            target_bounding_box[0] > target_bounding_box[2] or
            target_bounding_box[1] > target_bounding_box[3]):
        raise ValueError("The rasters' and vectors' intersection is empty "
                         "(not all rasters and vectors touch each other).")

    if raster_align_index >= 0:
        # bounding box needs alignment
        align_bounding_box = (
            raster_info_list[raster_align_index]['bounding_box'])
        align_pixel_size = (
            raster_info_list[raster_align_index]['pixel_size'])
        # adjust bounding box so lower left corner aligns with a pixel in
        # raster[raster_align_index]
        for index in [0, 1]:
            n_pixels = int(
                (target_bounding_box[index] - align_bounding_box[index]) /
                float(align_pixel_size[index]))
            target_bounding_box[index] = (
                n_pixels * align_pixel_size[index] +
                align_bounding_box[index])

    for index, (base_path, target_path, resample_method) in enumerate(zip(
            base_raster_path_list, target_raster_path_list,
            resample_method_list)):
        last_time = _invoke_timed_callback(
            last_time, lambda: LOGGER.info(
                "align_dataset_list aligning dataset %d of %d",
                index, len(base_raster_path_list)), _LOGGING_PERIOD)
        warp_raster(
            base_path, target_pixel_size,
            target_path, resample_method,
            target_bb=target_bounding_box,
            gtiff_creation_options=gtiff_creation_options)


def calculate_raster_stats(raster_path):
    """Calculate and set min, max, stdev, and mean for all bands in raster.

    Parameters:
        raster_path (string): a path to a GDAL raster raster that will be
            modified by having its band statistics set

    Returns:
        None
    """
    raster = gdal.Open(raster_path, gdal.GA_Update)
    raster_properties = get_raster_info(raster_path)
    for band_index in xrange(raster.RasterCount):
        target_min = None
        target_max = None
        target_n = 0
        target_sum = 0.0
        for _, target_block in iterblocks(
                raster_path, band_index_list=[band_index+1]):
            nodata_target = raster_properties['nodata'][band_index]
            # guard against an undefined nodata target
            valid_mask = numpy.ones(target_block.shape, dtype=bool)
            if nodata_target is not None:
                valid_mask[:] = target_block != nodata_target
            valid_block = target_block[valid_mask]
            if valid_block.size == 0:
                continue
            if target_min is None:
                # initialize first min/max
                target_min = target_max = valid_block[0]
            target_sum += numpy.sum(valid_block)
            target_min = min(numpy.min(valid_block), target_min)
            target_max = max(numpy.max(valid_block), target_max)
            target_n += valid_block.size

        if target_min is not None:
            target_mean = target_sum / float(target_n)
            stdev_sum = 0.0
            for _, target_block in iterblocks(
                    raster_path, band_index_list=[band_index+1]):
                # guard against an undefined nodata target
                valid_mask = numpy.ones(target_block.shape, dtype=bool)
                if nodata_target is not None:
                    valid_mask = target_block != nodata_target
                valid_block = target_block[valid_mask]
                stdev_sum += numpy.sum((valid_block - target_mean) ** 2)
            target_stddev = (stdev_sum / float(target_n)) ** 0.5

            target_band = raster.GetRasterBand(band_index+1)
            target_band.SetStatistics(
                float(target_min), float(target_max), float(target_mean),
                float(target_stddev))
            target_band = None
        else:
            LOGGER.warn(
                "Stats not calculated for %s band %d since no non-nodata "
                "pixels were found.", raster_path, band_index+1)
    raster = None


def new_raster_from_base(
        base_path, target_path, datatype, band_nodata_list,
        fill_value_list=None, n_rows=None, n_cols=None,
        gtiff_creation_options=_DEFAULT_GTIFF_CREATION_OPTIONS):
    """Create new GeoTIFF by coping spatial reference/geotransform of base.

    A convenience function to simplify the creation of a new raster from the
    basis of an existing one.  Depending on the input mode, one can create
    a new raster of the same dimensions, geotransform, and georeference as
    the base.  Other options are provided to change the raster dimensions,
    number of bands, nodata values, data type, and core GeoTIFF creation
    options.

    Parameters:
        base_path (string): path to existing raster.
        target_path (string): path to desired target raster.
        datatype: the pixel datatype of the output raster, for example
            gdal.GDT_Float32.  See the following header file for supported
            pixel types:
            http://www.gdal.org/gdal_8h.html#22e22ce0a55036a96f652765793fb7a4
        band_nodata_list (list): list of nodata values, one for each band, to
            set on target raster.  If value is 'None' the nodata value is not
            set for that band.  The number of target bands is inferred from
            the length of this list.
        fill_value_list (list): list of values to fill each band with. If None,
            no filling is done.
        n_rows (int): if not None, defines the number of target raster rows.
        n_cols (int): if not None, defines the number of target raster
            columns.
        gtiff_creation_options: a list of dataset options that gets
            passed to the gdal creation driver, overrides defaults

    Returns:
        None
    """
    base_raster = gdal.Open(base_path)
    if n_rows is None:
        n_rows = base_raster.RasterYSize
    if n_cols is None:
        n_cols = base_raster.RasterXSize
    driver = gdal.GetDriverByName('GTiff')

    local_gtiff_creation_options = list(gtiff_creation_options)
    # PIXELTYPE is sometimes used to define signed vs. unsigned bytes and
    # the only place that is stored is in the IMAGE_STRUCTURE metadata
    # copy it over if it exists and it not already defined by the input
    # creation options. It's okay to get this info from the first band since
    # all bands have the same datatype
    base_band = base_raster.GetRasterBand(1)
    metadata = base_band.GetMetadata('IMAGE_STRUCTURE')
    if 'PIXELTYPE' in metadata and not any(
            ['PIXELTYPE' in option for option in
             local_gtiff_creation_options]):
        local_gtiff_creation_options.append(
            'PIXELTYPE=' + metadata['PIXELTYPE'])

    block_size = base_band.GetBlockSize()
    # It's not clear how or IF we can determine if the output should be
    # striped or tiled.  Here we leave it up to the default inputs or if its
    # obviously not striped we tile.
    if not any(
            ['TILED' in option for option in local_gtiff_creation_options]):
        # TILED not set, so lets try to set it to a reasonable value
        if block_size[0] != n_cols:
            # if x block is not the width of the raster it *must* be tiled
            # otherwise okay if it's striped or tiled
            local_gtiff_creation_options.append('TILED=YES')

    if not any(
            ['BLOCK' in option for option in local_gtiff_creation_options]):
        # not defined, so lets copy what we know from the current raster
        local_gtiff_creation_options.extend([
            'BLOCKXSIZE=%d' % block_size[0],
            'BLOCKYSIZE=%d' % block_size[1]])

    # make target directory if it doesn't exist
    try:
        os.makedirs(os.path.dirname(target_path))
    except OSError:
        pass

    base_band = None
    n_bands = len(band_nodata_list)
    target_raster = driver.Create(
        target_path.encode('utf-8'), n_cols, n_rows, n_bands, datatype,
        options=gtiff_creation_options)
    target_raster.SetProjection(base_raster.GetProjection())
    target_raster.SetGeoTransform(base_raster.GetGeoTransform())
    base_raster = None

    for index, nodata_value in enumerate(band_nodata_list):
        if nodata_value is None:
            continue
        target_band = target_raster.GetRasterBand(index + 1)
        try:
            target_band.SetNoDataValue(nodata_value.item())
        except AttributeError:
            target_band.SetNoDataValue(nodata_value)

    if fill_value_list is not None:
        for index, fill_value in enumerate(fill_value_list):
            if fill_value is None:
                continue
            target_band = target_raster.GetRasterBand(index + 1)
            target_band.Fill(fill_value)
            target_band = None

    target_raster = None


def create_raster_from_vector_extents(
        base_vector_path, target_raster_path, target_pixel_size,
        target_pixel_type, target_nodata, fill_value=None,
        gtiff_creation_options=_DEFAULT_GTIFF_CREATION_OPTIONS):
    """Create a blank raster based on a vector file extent.

    Parameters:
        base_vector_path (string): path to vector shapefile to base the
            bounding box for the target raster.
        target_raster_path (string): path to location of generated geotiff;
            the upper left hand corner of this raster will be aligned with the
            bounding box of the source vector and the extent will be exactly
            equal or contained the source vector's bounding box depending on
            whether the pixel size divides evenly into the source bounding
            box; if not coordinates will be rounded up to contain the original
            extent.
        target_pixel_size (list): the x/y pixel size as a list [30.0, -30.0]
        target_pixel_type (int): gdal GDT pixel type of target raster
        target_nodata: target nodata value
        fill_value (int/float): value to fill in the target raster; no fill if
            value is None
        gtiff_creation_options (list): this is an argument list that will be
            passed to the GTiff driver.  Useful for blocksizes, compression,
            and more.

    Returns:
        None
    """
    # Determine the width and height of the tiff in pixels based on the
    # maximum size of the combined envelope of all the features
    vector = ogr.Open(base_vector_path)
    shp_extent = None
    for layer in vector:
        for feature in layer:
            try:
                # envelope is [xmin, xmax, ymin, ymax]
                feature_extent = feature.GetGeometryRef().GetEnvelope()
                if shp_extent is None:
                    shp_extent = list(feature_extent)
                else:
                    # expand bounds of current bounding box to include that
                    # of the newest feature
                    shp_extent = [
                        f(shp_extent[index], feature_extent[index])
                        for index, f in enumerate([min, max, min, max])]
            except AttributeError as error:
                # For some valid OGR objects the geometry can be undefined
                # since it's valid to have a NULL entry in the attribute table
                # this is expressed as a None value in the geometry reference
                # this feature won't contribute
                LOGGER.warn(error)

    # round up on the rows and cols so that the target raster encloses the
    # base vector
    n_cols = int(numpy.ceil(
        abs((shp_extent[1] - shp_extent[0]) / target_pixel_size[0])))
    n_rows = int(numpy.ceil(
        abs((shp_extent[3] - shp_extent[2]) / target_pixel_size[1])))

    driver = gdal.GetDriverByName('GTiff')
    n_bands = 1
    raster = driver.Create(
        target_raster_path, n_cols, n_rows, n_bands, target_pixel_type,
        options=gtiff_creation_options)
    raster.GetRasterBand(1).SetNoDataValue(target_nodata)

    # Set the transform based on the upper left corner and given pixel
    # dimensions
    if target_pixel_size[0] < 0:
        x_source = shp_extent[1]
    else:
        x_source = shp_extent[0]
    if target_pixel_size[1] < 0:
        y_source = shp_extent[3]
    else:
        y_source = shp_extent[2]
    raster_transform = [
        x_source, target_pixel_size[0], 0.0,
        y_source, 0.0, target_pixel_size[1]]
    raster.SetGeoTransform(raster_transform)

    # Use the same projection on the raster as the shapefile
    raster.SetProjection(vector.GetLayer(0).GetSpatialRef().ExportToWkt())

    # Initialize everything to nodata
    if fill_value is not None:
        band = raster.GetRasterBand(1)
        band.Fill(fill_value)
        band.FlushCache()
        band = None
    raster = None


def interpolate_points(
        base_vector_path, vector_attribute_field, target_raster_path_band,
        interpolation_mode):
    """Interpolate point values onto an existing raster.

    Parameters:
        base_vector_path (string): path to a shapefile that contains point
            vector layers.
        vector_attribute_field (field): a string in the vector referenced at
            `base_vector_path` that refers to a numeric value in the
            vector's attribute table.  This is the value that will be
            interpolated across the raster.
        target_raster_path_band (tuple): a path/band number tuple to an
            existing raster which likely intersects or is nearby the source
            vector. The band in this raster will take on the interpolated
            numerical values  provided at each point.
        interpolation_mode (string): the interpolation method to use for
            scipy.interpolate.griddata, one of 'linear', nearest', or 'cubic'.

    Returns:
       None
    """
    source_vector = ogr.Open(base_vector_path)
    point_list = []
    value_list = []
    for layer in source_vector:
        for point_feature in layer:
            value = point_feature.GetField(vector_attribute_field)
            # Add in the numpy notation which is row, col
            # Here the point geometry is in the form x, y (col, row)
            geometry = point_feature.GetGeometryRef()
            point = geometry.GetPoint()
            point_list.append([point[1], point[0]])
            value_list.append(value)

    point_array = numpy.array(point_list)
    value_array = numpy.array(value_list)

    target_raster = gdal.Open(target_raster_path_band[0], gdal.GA_Update)
    band = target_raster.GetRasterBand(target_raster_path_band[1])
    nodata = band.GetNoDataValue()
    geotransform = target_raster.GetGeoTransform()
    for offsets in iterblocks(
            target_raster_path_band[0], offset_only=True):
        grid_y, grid_x = numpy.mgrid[
            offsets['yoff']:offsets['yoff']+offsets['win_ysize'],
            offsets['xoff']:offsets['xoff']+offsets['win_xsize']]
        grid_y = grid_y * geotransform[5] + geotransform[3]
        grid_x = grid_x * geotransform[1] + geotransform[0]

        raster_out_array = scipy.interpolate.griddata(
            point_array, value_array, (grid_y, grid_x), interpolation_mode,
            nodata)
        band.WriteArray(raster_out_array, offsets['xoff'], offsets['yoff'])


def zonal_statistics(
        base_raster_path_band, aggregate_vector_path,
        aggregate_field_name, aggregate_layer_name=None,
        ignore_nodata=True, all_touched=False, polygons_might_overlap=True):
    """Collect stats on pixel values which lie within polygons.

    This function summarizes raster statistics including min, max,
    mean, stddev, and pixel count over the regions on the raster that are
    overlaped by the polygons in the vector layer.  This function can
    handle cases where polygons overlap, which is notable since zonal stats
    functions provided by ArcGIS or QGIS usually incorrectly aggregate
    these areas.  Overlap avoidance is achieved by calculating a minimal set
    of disjoint non-overlapping polygons from `aggregate_vector_path` and
    rasterizing each set separately during the raster aggregation phase.  That
    set of rasters are then used to calculate the zonal stats of all polygons
    without aggregating vector overlap.

    Parameters:
        base_raster_path_band (tuple): a str/int tuple indicating the path to
            the base raster and the band index of that raster to analyze.
        aggregate_vector_path (string): a path to an ogr compatable polygon
            vector whose geometric features indicate the areas over
            `base_raster_path_band` to calculate statistics over.
        aggregate_field_name (string): field name in `aggregate_vector_path`
            that represents an identifying value for a given polygon. Result
            of this function will be indexed by the values found in this
            field.
        aggregate_layer_name (string): name of shapefile layer that will be
            used to aggregate results over.  If set to None, the first layer
            in the DataSource will be used as retrieved by `.GetLayer()`.
            Note: it is normal and expected to set this field at None if the
            aggregating shapefile is a single layer as many shapefiles,
            including the common 'ESRI Shapefile', are.
        ignore_nodata: if true, then nodata pixels are not accounted for when
            calculating min, max, count, or mean.  However, the value of
            `nodata_count` will always be the number of nodata pixels
            aggregated under the polygon.
        all_touched (boolean): if true will account for any pixel whose
            geometry passes through the pixel, not just the center point.
        polygons_might_overlap (boolean): if True the function calculates
            aggregation coverage close to optimally by rasterizing sets of
            polygons that don't overlap.  However, this step can be
            computationally expensive for cases where there are many polygons.
            Setting this flag to False directs the function rasterize in one
            step.

    Returns:
        nested dictionary indexed by aggregating feature id, and then by one
        of 'min' 'max' 'sum' 'mean' 'count' and 'nodata_count'.  Example:
        {0: {'min': 0, 'max': 1, 'mean': 0.5, 'count': 2, 'nodata_count': 1}}
    """
    if not _is_raster_path_band_formatted(base_raster_path_band):
        raise ValueError(
            "`base_raster_path_band` not formatted as expected.  Expects "
            "(path, band_index), recieved %s" + base_raster_path_band)
    aggregate_vector = ogr.Open(aggregate_vector_path)
    if aggregate_layer_name is not None:
        aggregate_layer = aggregate_vector.GetLayerByName(
            aggregate_layer_name)
    else:
        aggregate_layer = aggregate_vector.GetLayer()
    aggregate_layer_defn = aggregate_layer.GetLayerDefn()
    aggregate_field_index = aggregate_layer_defn.GetFieldIndex(
        aggregate_field_name)
    if aggregate_field_index == -1:  # -1 returned when field does not exist.
        # Raise exception if user provided a field that's not in vector
        raise ValueError(
            'Vector %s must have a field named %s' %
            (aggregate_vector_path, aggregate_field_name))

    aggregate_field_def = aggregate_layer_defn.GetFieldDefn(
        aggregate_field_index)

    # create a new aggregate ID field to map base vector aggregate fields to
    # local ones that are guaranteed to be integers.
    local_aggregate_field_name = str(uuid.uuid4())[-8:-1]
    local_aggregate_field_def = ogr.FieldDefn(
        local_aggregate_field_name, ogr.OFTInteger)

    # Adding the rasterize by attribute option
    rasterize_layer_args = {
        'options': [
            'ALL_TOUCHED=%s' % str(all_touched).upper(),
            'ATTRIBUTE=%s' % local_aggregate_field_name]
        }

    # clip base raster to aggregating vector intersection
    raster_info = get_raster_info(base_raster_path_band[0])
    # -1 here because bands are 1 indexed
    raster_nodata = raster_info['nodata'][base_raster_path_band[1]-1]
    with tempfile.NamedTemporaryFile(
            prefix='clipped_raster', delete=False) as clipped_raster_file:
        clipped_raster_path = clipped_raster_file.name
    align_and_resize_raster_stack(
        [base_raster_path_band[0]], [clipped_raster_path], ['nearest'],
        raster_info['pixel_size'], 'intersection',
        base_vector_path_list=[aggregate_vector_path], raster_align_index=0)
    clipped_raster = gdal.Open(clipped_raster_path)

    # make a shapefile that non-overlapping layers can be added to
    driver = ogr.GetDriverByName('ESRI Shapefile')
    disjoint_vector_dir = tempfile.mkdtemp()
    disjoint_vector = driver.CreateDataSource(
        os.path.join(disjoint_vector_dir, 'disjoint_vector.shp'))
    spat_ref = aggregate_layer.GetSpatialRef()

    # Initialize these dictionaries to have the shapefile fields in the
    # original datasource even if we don't pick up a value later
    base_to_local_aggregate_value = {}
    for feature in aggregate_layer:
        aggregate_field_value = feature.GetField(aggregate_field_name)
        # this builds up a map of aggregate field values to unique ids
        if aggregate_field_value not in base_to_local_aggregate_value:
            base_to_local_aggregate_value[aggregate_field_value] = len(
                base_to_local_aggregate_value)
    aggregate_layer.ResetReading()

    # Loop over each polygon and aggregate
    if polygons_might_overlap:
        minimal_polygon_sets = calculate_disjoint_polygon_set(
            aggregate_vector_path)
    else:
        minimal_polygon_sets = [
            set([feat.GetFID() for feat in aggregate_layer])]

    clipped_band = clipped_raster.GetRasterBand(base_raster_path_band[1])

    with tempfile.NamedTemporaryFile(
            prefix='aggregate_id_raster',
            delete=False) as aggregate_id_raster_file:
        aggregate_id_raster_path = aggregate_id_raster_file.name

    aggregate_id_nodata = len(base_to_local_aggregate_value)
    new_raster_from_base(
        clipped_raster_path, aggregate_id_raster_path, gdal.GDT_Int32,
        [aggregate_id_nodata])
    aggregate_id_raster = gdal.Open(aggregate_id_raster_path, gdal.GA_Update)
    aggregate_stats = {}

    for polygon_set in minimal_polygon_sets:
        disjoint_layer = disjoint_vector.CreateLayer(
            'disjoint_vector', spat_ref, ogr.wkbPolygon)
        disjoint_layer.CreateField(local_aggregate_field_def)
        # add polygons to subset_layer
        for index, poly_fid in enumerate(polygon_set):
            poly_feat = aggregate_layer.GetFeature(poly_fid)
            disjoint_layer.CreateFeature(poly_feat)
            # we seem to need to reload the feature and set the index because
            # just copying over the feature left indexes as all 0s.  Not sure
            # why.
            new_feat = disjoint_layer.GetFeature(index)
            new_feat.SetField(
                local_aggregate_field_name, base_to_local_aggregate_value[
                    poly_feat.GetField(aggregate_field_name)])
            disjoint_layer.SetFeature(new_feat)
        disjoint_layer.SyncToDisk()

        # nodata out the mask
        aggregate_id_band = aggregate_id_raster.GetRasterBand(1)
        aggregate_id_band.Fill(aggregate_id_nodata)
        aggregate_id_band = None

        gdal.RasterizeLayer(
            aggregate_id_raster, [1], disjoint_layer, **rasterize_layer_args)
        aggregate_id_raster.FlushCache()

        # Delete the features we just added to the subset_layer
        disjoint_layer = None
        disjoint_vector.DeleteLayer(0)

        # create a key array
        # and parallel min, max, count, and nodata count arrays
        for aggregate_id_offsets, aggregate_id_block in iterblocks(
                aggregate_id_raster_path):
            clipped_block = clipped_band.ReadAsArray(**aggregate_id_offsets)
            # guard against a None nodata type
            valid_mask = numpy.ones(aggregate_id_block.shape, dtype=bool)
            if aggregate_id_nodata is not None:
                valid_mask[:] = aggregate_id_block != aggregate_id_nodata
            valid_aggregate_id = aggregate_id_block[valid_mask]
            valid_clipped = clipped_block[valid_mask]
            for aggregate_id in numpy.unique(valid_aggregate_id):
                aggregate_mask = valid_aggregate_id == aggregate_id
                masked_clipped_block = valid_clipped[aggregate_mask]
                clipped_nodata_mask = (masked_clipped_block == raster_nodata)
                if aggregate_id not in aggregate_stats:
                    aggregate_stats[aggregate_id] = {
                        'min': None,
                        'max': None,
                        'count': 0,
                        'nodata_count': 0,
                        'sum': 0.0
                    }
                aggregate_stats[aggregate_id]['nodata_count'] += (
                    numpy.count_nonzero(clipped_nodata_mask))
                if ignore_nodata:
                    masked_clipped_block = (
                        masked_clipped_block[~clipped_nodata_mask])
                if masked_clipped_block.size == 0:
                    continue

                if aggregate_stats[aggregate_id]['min'] is None:
                    aggregate_stats[aggregate_id]['min'] = (
                        masked_clipped_block[0])
                    aggregate_stats[aggregate_id]['max'] = (
                        masked_clipped_block[0])

                aggregate_stats[aggregate_id]['min'] = min(
                    numpy.min(masked_clipped_block),
                    aggregate_stats[aggregate_id]['min'])
                aggregate_stats[aggregate_id]['max'] = max(
                    numpy.max(masked_clipped_block),
                    aggregate_stats[aggregate_id]['max'])
                aggregate_stats[aggregate_id]['count'] += (
                    masked_clipped_block.size)
                aggregate_stats[aggregate_id]['sum'] += numpy.sum(
                    masked_clipped_block)

    # clean up temporary files
    clipped_band = None
    clipped_raster = None
    aggregate_id_raster = None
    disjoint_layer = None
    disjoint_vector = None
    for filename in [aggregate_id_raster_path, clipped_raster_path]:
        os.remove(filename)
    shutil.rmtree(disjoint_vector_dir)

    # map the local ids back to the original base value
    local_to_base_aggregate_value = {
        value: key for key, value in
        base_to_local_aggregate_value.iteritems()}

    return {
        local_to_base_aggregate_value[key]: value
        for key, value in aggregate_stats.iteritems()}


def get_vector_info(vector_path, layer_index=0):
    """Get information about an OGR vector (datasource).

    Parameters:
        vector_path (str): a path to a OGR vector.
        layer_index (int): index of underlying layer to analyze.  Defaults to
            0.

    Returns:
        raster_properties (dictionary): a dictionary with the following
            properties stored under relevant keys.

            'projection' (string): projection of the vector in Well Known
                Text.
            'bounding_box' (list): list of floats representing the bounding
                box in projected coordinates as [minx, miny, maxx, maxy].
    """
    vector = ogr.Open(vector_path)
    vector_properties = {}
    layer = vector.GetLayer(iLayer=layer_index)
    # projection is same for all layers, so just use the first one
    vector_properties['projection'] = layer.GetSpatialRef().ExportToWkt()
    layer_bb = layer.GetExtent()
    layer = None
    vector = None
    # convert form [minx,maxx,miny,maxy] to [minx,miny,maxx,maxy]
    vector_properties['bounding_box'] = [layer_bb[i] for i in [0, 2, 1, 3]]
    return vector_properties


def get_raster_info(raster_path):
    """Get information about a GDAL raster (dataset).

    Parameters:
       raster_path (String): a path to a GDAL raster.

    Returns:
        raster_properties (dictionary): a dictionary with the properties
            stored under relevant keys.

            'pixel_size' (tuple): (pixel x-size, pixel y-size) from
                geotransform.
            'mean_pixel_size' (float): the average size of the absolute value
                of each pixel size element.
            'raster_size' (tuple):  number of raster pixels in (x, y)
                direction.
            'nodata' (list): a list of the nodata values in the bands of the
                raster in the same order as increasing band index.
            'n_bands' (int): number of bands in the raster.
            'geotransform' (tuple): a 6-tuple representing the geotransform of
                (x orign, x-increase, xy-increase,
                 y origin, yx-increase, y-increase).
            'datatype' (int): An instance of an enumerated gdal.GDT_* int
                that represents the datatype of the raster.
            'projection' (string): projection of the raster in Well Known
                Text.
            'bounding_box' (list): list of floats representing the bounding
                box in projected coordinates as [minx, miny, maxx, maxy]
            'block_size' (tuple): underlying x/y raster block size for
                efficient reading.
    """
    raster_properties = {}
    raster = gdal.Open(raster_path)
    raster_properties['projection'] = raster.GetProjection()
    geo_transform = raster.GetGeoTransform()
    raster_properties['geotransform'] = geo_transform
    raster_properties['pixel_size'] = (geo_transform[1], geo_transform[5])
    raster_properties['mean_pixel_size'] = (
        (abs(geo_transform[1]) + abs(geo_transform[5])) / 2.0)
    raster_properties['raster_size'] = (
        raster.GetRasterBand(1).XSize,
        raster.GetRasterBand(1).YSize)
    raster_properties['n_bands'] = raster.RasterCount
    raster_properties['nodata'] = [
        raster.GetRasterBand(index).GetNoDataValue() for index in xrange(
            1, raster_properties['n_bands']+1)]
    # blocksize is the same for all bands, so we can just get the first
    raster_properties['block_size'] = raster.GetRasterBand(1).GetBlockSize()

    # we dont' really know how the geotransform is laid out, all we can do is
    # calculate the x and y bounds, then take the appropriate min/max
    x_bounds = [
        geo_transform[0], geo_transform[0] +
        raster_properties['raster_size'][0] * geo_transform[1] +
        raster_properties['raster_size'][1] * geo_transform[2]]
    y_bounds = [
        geo_transform[3], geo_transform[3] +
        raster_properties['raster_size'][0] * geo_transform[4] +
        raster_properties['raster_size'][1] * geo_transform[5]]

    raster_properties['bounding_box'] = [
        numpy.min(x_bounds), numpy.min(y_bounds),
        numpy.max(x_bounds), numpy.max(y_bounds)]

    # datatype is the same for the whole raster, but is associated with band
    raster_properties['datatype'] = raster.GetRasterBand(1).DataType
    raster = None
    return raster_properties


def reproject_vector(
        base_vector_path, target_wkt, target_path, layer_index=0,
        driver_name='ESRI Shapefile'):
    """Reproject OGR DataSource (vector).

    Transforms the features of the base vector to the desired output
    projection in a new ESRI Shapefile.

    Parameters:
        base_vector_path (string): Path to the base shapefile to transform.
        target_wkt (string): the desired output projection in Well Known Text
            (by layer.GetSpatialRef().ExportToWkt())
        target_path (string): the filepath to the transformed shapefile
        layer_index (int): index of layer in `base_vector_path` to reproject.
            Defaults to 0.
        driver_name (string): String to pass to ogr.GetDriverByName, defaults
            to 'ESRI Shapefile'.

    Returns:
        None
    """
    base_vector = ogr.Open(base_vector_path)

    # if this file already exists, then remove it
    if os.path.isfile(target_path):
        LOGGER.warn(
            "reproject_vector: %s already exists, removing and overwriting",
            target_path)
        os.remove(target_path)

    target_sr = osr.SpatialReference(target_wkt)

    # create a new shapefile from the orginal_datasource
    target_driver = ogr.GetDriverByName(driver_name)
    target_vector = target_driver.CreateDataSource(target_path)

    layer = base_vector.GetLayer(layer_index)
    layer_dfn = layer.GetLayerDefn()

    # Create new layer for target_vector using same name and
    # geometry type from base vector but new projection
    target_layer = target_vector.CreateLayer(
        layer_dfn.GetName(), target_sr, layer_dfn.GetGeomType())

    # Get the number of fields in original_layer
    original_field_count = layer_dfn.GetFieldCount()

    # For every field, create a duplicate field in the new layer
    for fld_index in xrange(original_field_count):
        original_field = layer_dfn.GetFieldDefn(fld_index)
        target_field = ogr.FieldDefn(
            original_field.GetName(), original_field.GetType())
        target_layer.CreateField(target_field)

    # Get the SR of the original_layer to use in transforming
    base_sr = layer.GetSpatialRef()

    # Create a coordinate transformation
    coord_trans = osr.CoordinateTransformation(base_sr, target_sr)

    # Copy all of the features in layer to the new shapefile
    error_count = 0
    for base_feature in layer:
        geom = base_feature.GetGeometryRef()
        if geom is None:
            # we encountered this error occasionally when transforming clipped
            # global polygons.  Not clear what is happening but perhaps a
            # feature was retained that otherwise wouldn't have been included
            # in the clip
            error_count += 1
            continue

        # Transform geometry into format desired for the new projection
        error_code = geom.Transform(coord_trans)
        if error_code != 0:  # error
            # this could be caused by an out of range transformation
            # whatever the case, don't put the transformed poly into the
            # output set
            error_count += 1
            continue

        # Copy original_datasource's feature and set as new shapes feature
        target_feature = ogr.Feature(target_layer.GetLayerDefn())
        target_feature.SetGeometry(geom)

        # For all the fields in the feature set the field values from the
        # source field
        for fld_index in xrange(target_feature.GetFieldCount()):
            target_feature.SetField(
                fld_index, base_feature.GetField(fld_index))

        target_layer.CreateFeature(target_feature)
        target_feature = None
        base_feature = None
    if error_count > 0:
        LOGGER.warn(
            '%d features out of %d were unable to be transformed and are'
            ' not in the output vector at %s', error_count,
            layer.GetFeatureCount(), target_path)
    layer = None
    base_vector = None


def reclassify_raster(
        base_raster_path_band, value_map, target_raster_path, target_datatype,
        target_nodata, values_required=True):
    """Reclassify pixel values in a raster.

    A function to reclassify values in raster to any output type. By default
    the values except for nodata must be in `value_map`.

    Parameters:
        base_raster_path_band (tuple): a tuple including file path to a raster
            and the band index to operate over. ex: (path, band_index)
        value_map (dictionary): a dictionary of values of
            {source_value: dest_value, ...} where source_value's type is the
            same as the values in `base_raster_path` at band `band_index`.
            Must contain at least one value.
        target_raster_path (string): target raster output path; overwritten if
            it exists
        target_datatype (gdal type): the numerical type for the target raster
        target_nodata (numerical type): the nodata value for the target raster
            Must be the same type as target_datatype
        band_index (int): Indicates which band in `base_raster_path` the
            reclassification should operate on.  Defaults to 1.
        values_required (bool): If True, raise a ValueError if there is a
            value in the raster that is not found in value_map.

    Returns:
        None

    Raises:
        ValueError if values_required is True and the value from
           'key_raster' is not a key in 'attr_dict'
    """
    if len(value_map) == 0:
        raise ValueError("value_map must contain at least one value")
    if not _is_raster_path_band_formatted(base_raster_path_band):
        raise ValueError(
            "Expected a (path, band_id) tuple, instead got '%s'" %
            base_raster_path_band)
    raster_info = get_raster_info(base_raster_path_band[0])
    nodata = raster_info['nodata'][base_raster_path_band[1]-1]
    value_map_copy = value_map.copy()
    # possible that nodata value is not defined, so test for None first
    # otherwise if nodata not predefined, remap it into the dictionary
    if nodata is not None and nodata not in value_map_copy:
        value_map_copy[nodata] = target_nodata
    keys = sorted(numpy.array(value_map_copy.keys()))
    values = numpy.array([value_map_copy[x] for x in keys])

    def _map_dataset_to_value_op(original_values):
        """Convert a block of original values to the lookup values."""
        if values_required:
            unique = numpy.unique(original_values)
            has_map = numpy.in1d(unique, keys)
            if not all(has_map):
                missing_values = unique[~has_map]
                raise ValueError(
                    'The following %d raster values %s from "%s" do not have '
                    'corresponding entries in the `value_map`: %s' % (
                        missing_values.size, str(missing_values),
                        base_raster_path_band[0], str(value_map)))
        index = numpy.digitize(original_values.ravel(), keys, right=True)
        return values[index].reshape(original_values.shape)

    raster_calculator(
        [base_raster_path_band], _map_dataset_to_value_op,
        target_raster_path, target_datatype, target_nodata)


def warp_raster(
        base_raster_path, target_pixel_size, target_raster_path,
        resample_method, target_bb=None, target_sr_wkt=None,
        gtiff_creation_options=_DEFAULT_GTIFF_CREATION_OPTIONS):
    """Resize/resample raster to desired pixel size, bbox and projection.

    Parameters:
        base_raster_path (string): path to base raster.
        target_pixel_size (list): a two element list or tuple indicating the
            x and y pixel size in projected units.
        target_raster_path (string): the location of the resized and
            resampled raster.
        resample_method (string): the resampling technique, one of
            "nearest|bilinear|cubic|cubic_spline|lanczos|average|mode|max"
            "min|med|q1|q3"
        target_bb (list): if None, target bounding box is the same as the
            source bounding box.  Otherwise it's a list of float describing
            target bounding box in target coordinate system as
            [minx, miny, maxx, maxy].
        target_sr_wkt (string): if not None, desired target projection in Well
            Known Text format.
        gtiff_creation_options (list or tuple): list of strings that will be
            passed as GDAL "dataset" creation options to the GTIFF driver.

    Returns:
        None
    """
    base_raster = gdal.Open(base_raster_path)
    base_sr = osr.SpatialReference()
    base_sr.ImportFromWkt(base_raster.GetProjection())

    if target_bb is None:
        target_bb = get_raster_info(base_raster_path)['bounding_box']
        # transform the target_bb if target_sr_wkt is not None
        if target_sr_wkt is not None:
            target_bb = transform_bounding_box(
                get_raster_info(base_raster_path)['bounding_box'],
                get_raster_info(base_raster_path)['projection'],
                target_sr_wkt)

    target_geotransform = [
        target_bb[0], target_pixel_size[0], 0.0, target_bb[1], 0.0,
        target_pixel_size[1]]
    # this handles a case of a negative pixel size in which case the raster
    # row will increase downward
    if target_pixel_size[0] < 0:
        target_geotransform[0] = target_bb[2]
    if target_pixel_size[1] < 0:
        target_geotransform[3] = target_bb[3]
    target_x_size = abs((target_bb[2] - target_bb[0]) / target_pixel_size[0])
    target_y_size = abs((target_bb[3] - target_bb[1]) / target_pixel_size[1])

    if target_x_size - int(target_x_size) > 0:
        target_x_size = int(target_x_size) + 1
    else:
        target_x_size = int(target_x_size)

    if target_y_size - int(target_y_size) > 0:
        target_y_size = int(target_y_size) + 1
    else:
        target_y_size = int(target_y_size)

    if target_x_size == 0:
        LOGGER.warn(
            "bounding_box is so small that x dimension rounds to 0; "
            "clamping to 1.")
        target_x_size = 1
    if target_y_size == 0:
        LOGGER.warn(
            "bounding_box is so small that y dimension rounds to 0; "
            "clamping to 1.")
        target_y_size = 1

    local_gtiff_creation_options = list(gtiff_creation_options)
    # PIXELTYPE is sometimes used to define signed vs. unsigned bytes and
    # the only place that is stored is in the IMAGE_STRUCTURE metadata
    # copy it over if it exists; get this info from the first band since
    # all bands have the same datatype
    base_band = base_raster.GetRasterBand(1)
    metadata = base_band.GetMetadata('IMAGE_STRUCTURE')
    if 'PIXELTYPE' in metadata:
        local_gtiff_creation_options.append(
            'PIXELTYPE=' + metadata['PIXELTYPE'])

    # make directory if it doesn't exist
    try:
        os.makedirs(os.path.dirname(target_raster_path))
    except OSError:
        pass
    gdal_driver = gdal.GetDriverByName('GTiff')
    target_raster = gdal_driver.Create(
        target_raster_path, target_x_size, target_y_size,
        base_raster.RasterCount, base_band.DataType,
        options=local_gtiff_creation_options)
    base_band = None

    for index in xrange(target_raster.RasterCount):
        base_nodata = base_raster.GetRasterBand(1+index).GetNoDataValue()
        if base_nodata is not None:
            target_band = target_raster.GetRasterBand(1+index)
            target_band.SetNoDataValue(base_nodata)
            target_band = None

    # Set the geotransform
    target_raster.SetGeoTransform(target_geotransform)
    if target_sr_wkt is None:
        target_sr_wkt = base_sr.ExportToWkt()
    target_raster.SetProjection(target_sr_wkt)

    # need to make this a closure so we get the current time and we can affect
    # state
    reproject_callback = _make_logger_callback(
        "ReprojectImage %.1f%% complete %s, psz_message '%s'")

    # Perform the projection/resampling
    gdal.ReprojectImage(
        base_raster, target_raster, base_sr.ExportToWkt(),
        target_sr_wkt, _RESAMPLE_DICT[resample_method], 0, 0,
        reproject_callback, [target_raster_path])

    target_raster = None
    base_raster = None
    calculate_raster_stats(target_raster_path)


def rasterize(
        vector_path, target_raster_path, burn_values, option_list,
        layer_index=0):
    """Project a vector onto an existing raster.

    Burn the layer at `layer_index` in `vector_path` to an existing
    raster at `target_raster_path_band`.

    Parameters:
        vector_path (string): filepath to vector to rasterize.
        target_raster_path (string): path to an existing raster to burn vector
            into.  Can have multiple bands.
        burn_values (list): list of values to burn into each band of the
            raster.  If used, should have the same length as number of bands
            at the `target_raster_path` raster.  Can otherwise be None.
        option_list (list): a list of burn options (or None if not used), each
            element is a string of the form:
                "ATTRIBUTE=?": Identifies an attribute field on the features
                    to be used for a burn in value. The value will be burned
                    into all output bands. If specified, `burn_values`
                    will not be used and can be None.
                "CHUNKYSIZE=?": The height in lines of the chunk to operate
                    on. The larger the chunk size the less times we need to
                    make a pass through all the shapes. If it is not set or
                    set to zero the default chunk size will be used. Default
                    size will be estimated based on the GDAL cache buffer size
                    using formula: cache_size_bytes/scanline_size_bytes, so
                    the chunk will not exceed the cache.
                "ALL_TOUCHED=TRUE/FALSE": May be set to TRUE to set all pixels
                    touched by the line or polygons, not just those whose
                    center is within the polygon or that are selected by
                    Brezenhams line algorithm. Defaults to FALSE.
                "BURN_VALUE_FROM": May be set to "Z" to use the Z values of
                    the geometries. The value from burn_values or the
                    attribute field value is added to this before burning. In
                    default case dfBurnValue is burned as it is (richpsharp:
                    note, I'm not sure what this means, but copied from formal
                    docs). This is implemented properly only for points and
                    lines for now. Polygons will be burned using the Z value
                    from the first point.
                "MERGE_ALG=REPLACE/ADD": REPLACE results in overwriting of
                    value, while ADD adds the new value to the existing
                    raster, suitable for heatmaps for instance.

            Example: ["ATTRIBUTE=npv", "ALL_TOUCHED=TRUE"]

    Returns:
        None
    """
    gdal.PushErrorHandler('CPLQuietErrorHandler')
    raster = gdal.Open(target_raster_path, gdal.GA_Update)
    gdal.PopErrorHandler()
    if raster is None:
        raise ValueError("%s doesn't exist, but needed to rasterize.")
    vector = ogr.Open(vector_path)
    layer = vector.GetLayer(layer_index)

    rasterize_callback = _make_logger_callback(
        "RasterizeLayer %.1f%% complete %s, psz_message '%s'")

    if burn_values is None:
        burn_values = []
    if option_list is None:
        option_list = []

    gdal.RasterizeLayer(
        raster, [1], layer, burn_values=burn_values, options=option_list,
        callback=rasterize_callback)
    raster.FlushCache()
    gdal.Dataset.__swig_destroy__(raster)


def calculate_disjoint_polygon_set(vector_path, layer_index=0):
    """Create a list of sets of polygons that don't overlap.

    Determining the minimal number of those sets is an np-complete problem so
    this is an approximation that builds up sets of maximal subsets.

    Parameters:
        vector_path (string): a path to an OGR vector.
        layer_index (int): index of underlying layer in `vector_path` to
            calculate disjoint set. Defaults to 0.

    Returns:
        subset_list (list): list of sets of FIDs from vector_path
    """
    vector = ogr.Open(vector_path)
    vector_layer = vector.GetLayer()

    poly_intersect_lookup = {}
    for poly_feat in vector_layer:
        poly_wkt = poly_feat.GetGeometryRef().ExportToWkt()
        shapely_polygon = shapely.wkt.loads(poly_wkt)
        poly_wkt = None
        poly_fid = poly_feat.GetFID()
        poly_intersect_lookup[poly_fid] = {
            'poly': shapely_polygon,
            'intersects': set(),
        }
    vector_layer = None
    vector = None

    for poly_fid in poly_intersect_lookup:
        polygon = shapely.prepared.prep(
            poly_intersect_lookup[poly_fid]['poly'])
        for intersect_poly_fid in poly_intersect_lookup:
            if intersect_poly_fid == poly_fid or polygon.intersects(
                    poly_intersect_lookup[intersect_poly_fid]['poly']):
                poly_intersect_lookup[poly_fid]['intersects'].add(
                    intersect_poly_fid)
        polygon = None

    # Build maximal subsets
    subset_list = []
    while len(poly_intersect_lookup) > 0:
        # sort polygons by increasing number of intersections
        heap = []
        for poly_fid, poly_dict in poly_intersect_lookup.iteritems():
            heapq.heappush(
                heap, (len(poly_dict['intersects']), poly_fid, poly_dict))

        # build maximal subset
        maximal_set = set()
        while len(heap) > 0:
            _, poly_fid, poly_dict = heapq.heappop(heap)
            for maxset_fid in maximal_set:
                if maxset_fid in poly_intersect_lookup[poly_fid]['intersects']:
                    # it intersects and can't be part of the maximal subset
                    break
            else:
                # made it through without an intersection, add poly_fid to
                # the maximal set
                maximal_set.add(poly_fid)
                # remove that polygon and update the intersections
                del poly_intersect_lookup[poly_fid]
        # remove all the polygons from intersections once they're compuated
        for maxset_fid in maximal_set:
            for poly_dict in poly_intersect_lookup.itervalues():
                poly_dict['intersects'].discard(maxset_fid)
        subset_list.append(maximal_set)
    return subset_list


def distance_transform_edt(
        base_mask_raster_path_band, target_distance_raster_path):
    """Calculate the euclidean distance transform on base raster.

    Calculates the euclidean distance transform on the base raster in units of
    pixels.

    Parameters:
        base_raster_path_band (tuple): a tuple including file path to a raster
            and the band index to operate over. eg: (path, band_index)
        target_distance_raster_path (string): will make a float raster w/ same
            dimensions and projection as base_mask_raster_path_band where all
            zero values of base_mask_raster_path_band are equal to the
            euclidean distance to the
            closest non-zero pixel.

    Returns:
        None
    """
    with tempfile.NamedTemporaryFile(
            prefix='dt_mask', delete=False) as dt_mask_file:
        dt_mask_path = dt_mask_file.name
    raster_info = get_raster_info(base_mask_raster_path_band[0])
    nodata = raster_info['nodata'][base_mask_raster_path_band[1]-1]
    nodata_out = 255

    def _mask_op(base_array):
        """Convert base_array to 1 if >0, 0 if == 0 or nodata."""
        return numpy.where(
            base_array == nodata, nodata_out, base_array != 0)

    raster_calculator(
        [base_mask_raster_path_band], _mask_op, dt_mask_path,
        gdal.GDT_Byte, nodata_out, calc_raster_stats=False)
    geoprocessing_core.distance_transform_edt(
        (dt_mask_path, 1), target_distance_raster_path)
    try:
        os.remove(dt_mask_path)
    except OSError:
        LOGGER.warn("couldn't remove file %s", dt_mask_path)


def _next_regular(base):
    """
    Find the next regular number greater than or equal to base.

    Regular numbers are composites of the prime factors 2, 3, and 5.
    Also known as 5-smooth numbers or Hamming numbers, these are the optimal
    size for inputs to FFTPACK.

    This source was taken directly from scipy.signaltools and saves us from
    having to access a protected member in a library that could change in
    future releases:

    https://github.com/scipy/scipy/blob/v0.17.1/scipy/signal/signaltools.py#L211

    Parameters:
        base (int): a positive integer to start to find the next Hamming
            number.

    Returns:
        The next regular number greater than or equal to `base`.
    """
    if base <= 6:
        return base

    # Quickly check if it's already a power of 2
    if not (base & (base-1)):
        return base

    match = float('inf')  # Anything found will be smaller
    p5 = 1
    while p5 < base:
        p35 = p5
        while p35 < base:
            # Ceiling integer division, avoiding conversion to float
            # (quotient = ceil(base / p35))
            quotient = -(-base // p35)

            # Quickly find next power of 2 >= quotient
            p2 = 2**((quotient - 1).bit_length())

            N = p2 * p35
            if N == base:
                return N
            elif N < match:
                match = N
            p35 *= 3
            if p35 == base:
                return p35
        if p35 < match:
            match = p35
        p5 *= 5
        if p5 == base:
            return p5
    if p5 < match:
        match = p5
    return match


def convolve_2d(
        signal_path_band, kernel_path_band, target_path,
        ignore_nodata=False, mask_nodata=True, normalize_kernel=False,
        target_datatype=gdal.GDT_Float64,
        target_nodata=None,
        gtiff_creation_options=_DEFAULT_GTIFF_CREATION_OPTIONS):
    """Convolve 2D kernel over 2D signal.

    Convolves the raster in `kernel_path_band` over `signal_path_band`.
    Nodata values are treated as 0.0 during the convolution and masked to
    nodata for the output result where `signal_path` has nodata.

    Parameters:
        signal_path_band (tuple): a 2 tuple of the form
            (filepath to signal raster, band index).
        kernel_path_band (tuple): a 2 tuple of the form
            (filepath to kernel raster, band index).
        target_path (string): filepath to target raster that's the convolution
            of signal with kernel.  Output will be a single band raster of
            same size and projection as `signal_path_band`. Any nodata pixels
            that align with `signal_path_band` will be set to nodata.
        ignore_nodata (boolean): If true, any pixels that are equal to
            `signal_path_band`'s nodata value are not included when averaging
            the convolution filter.
        normalize_kernel (boolean): If true, the result is divided by the
            sum of the kernel.
        mask_nodata (boolean): If true, `target_path` raster's output is
            nodata where `signal_path_band`'s pixels were nodata.
        target_datatype (GDAL type): a GDAL raster type to set the output
            raster type to, as well as the type to calculate the convolution
            in.  Defaults to GDT_Float64.  Note unsigned byte is not
            supported.
        target_nodata (int/float): nodata value to set on output raster.
            If `target_datatype` is not gdal.GDT_Float64, this value must
            be set.  Otherwise defaults to the minimum value of a float32.
        gtiff_creation_options (list): an argument list that will be
            passed to the GTiff driver for creating `target_path`.  Useful for
            blocksizes, compression, and more.

    Returns:
        None
    """
    _gdal_type_to_numpy_lookup = {
        gdal.GDT_Byte: numpy.int8,
        gdal.GDT_Int16: numpy.int16,
        gdal.GDT_Int32: numpy.int32,
        gdal.GDT_UInt16: numpy.uint16,
        gdal.GDT_UInt32: numpy.uint32,
        gdal.GDT_Float32: numpy.float32,
        gdal.GDT_Float64: numpy.float64,
    }
    if target_datatype is not gdal.GDT_Float64 and target_nodata is None:
        raise ValueError(
            "`target_datatype` is set, but `target_nodata` is None. "
            "`target_nodata` must be set if `target_datatype` is not "
            "`gdal.GDT_Float64`.  `target_nodata` is set to None.")
    if target_nodata is None:
        target_nodata = numpy.finfo(numpy.float32).min
    new_raster_from_base(
        signal_path_band[0], target_path, target_datatype, [target_nodata],
        fill_value_list=[0],
        gtiff_creation_options=gtiff_creation_options)

    signal_raster_info = get_raster_info(signal_path_band[0])
    kernel_raster_info = get_raster_info(kernel_path_band[0])

    n_cols_signal, n_rows_signal = signal_raster_info['raster_size']
    n_cols_kernel, n_rows_kernel = kernel_raster_info['raster_size']
    s_path_band = signal_path_band
    k_path_band = kernel_path_band
    s_nodata = signal_raster_info['nodata'][0]
    k_nodata = kernel_raster_info['nodata'][0]

    # we need the original signal raster info because we want the output to
    # be clipped and NODATA masked to it
    base_signal_nodata = signal_raster_info['nodata']
    signal_raster = gdal.Open(signal_path_band[0])
    signal_band = signal_raster.GetRasterBand(signal_path_band[1])
    target_raster = gdal.Open(target_path, gdal.GA_Update)
    target_band = target_raster.GetRasterBand(1)

    # if we're ignoring nodata, we need to make a parallel convolved signal
    # of the nodata mask
    if s_nodata is not None and ignore_nodata:
        mask_dir = tempfile.mkdtemp()
        mask_raster_path = os.path.join(mask_dir, 'convolved_mask.tif')
        mask_nodata = -1.0
        new_raster_from_base(
            signal_path_band[0], mask_raster_path, gdal.GDT_Float32,
            [mask_nodata], fill_value_list=[0],
            gtiff_creation_options=gtiff_creation_options)
        mask_raster = gdal.Open(mask_raster_path, gdal.GA_Update)
        mask_band = mask_raster.GetRasterBand(1)

    def _make_cache():
        """Create a helper function to remember the last computed fft."""
        def _fft_cache(fshape, xoff, yoff, data_block):
            """Helper function to remember the last computed fft.

            Parameters:
                fshape (numpy.ndarray): shape of fft
                xoff,yoff (int): offsets of the data block
                data_block (numpy.ndarray): the 2D array to calculate the FFT
                    on if not already calculated.

            Returns:
                fft transformed data_block of fshape size.
            """
            cache_key = (fshape[0], fshape[1], xoff, yoff)
            if cache_key != _fft_cache.key:
                _fft_cache.cache = numpy.fft.rfftn(data_block, fshape)
                _fft_cache.key = cache_key
            return _fft_cache.cache

        _fft_cache.cache = None
        _fft_cache.key = None
        return _fft_cache

    LOGGER.info('starting convolve')
    _signal_fft_cache = _make_cache()
    _kernel_fft_cache = _make_cache()
    # we'll need this if we're ignoring nodata
    if s_nodata is not None and ignore_nodata:
        _mask_fft_cache = _make_cache()
    last_time = time.time()
    signal_data = None

    # get the kernel sum for normalization or reverse normalization if neede
    kernel_sum = 0.0
    for kernel_data, kernel_block in iterblocks(
            k_path_band[0], band_index_list=[k_path_band[1]]):
        if k_nodata is not None and ignore_nodata:
            kernel_block[kernel_block == k_nodata] = 0.0
        kernel_sum += numpy.sum(kernel_block)

    for signal_data, signal_block in iterblocks(
            s_path_band[0], band_index_list=[s_path_band[1]],
            astype=[_gdal_type_to_numpy_lookup[target_datatype]]):
        last_time = _invoke_timed_callback(
            last_time, lambda: LOGGER.info(
                "convolution operating on signal pixel (%d, %d)",
                signal_data['xoff'], signal_data['yoff']),
            _LOGGING_PERIOD)
        if s_nodata is not None and ignore_nodata:
            # if we're ignoring nodata, we don't want to add it up in the
            # convolution, so we zero those values out
            signal_nodata_mask = signal_block == s_nodata
            signal_block[signal_nodata_mask] = 0.0

        for kernel_data, kernel_block in iterblocks(
                k_path_band[0], band_index_list=[k_path_band[1]],
                astype=[_gdal_type_to_numpy_lookup[target_datatype]]):
            left_index_raster = (
                signal_data['xoff'] - n_cols_kernel / 2 + kernel_data['xoff'])
            right_index_raster = (
                signal_data['xoff'] - n_cols_kernel / 2 +
                kernel_data['xoff'] + signal_data['win_xsize'] +
                kernel_data['win_xsize'] - 1)
            top_index_raster = (
                signal_data['yoff'] - n_rows_kernel / 2 + kernel_data['yoff'])
            bottom_index_raster = (
                signal_data['yoff'] - n_rows_kernel / 2 +
                kernel_data['yoff'] + signal_data['win_ysize'] +
                kernel_data['win_ysize'] - 1)

            # it's possible that the piece of the integrating kernel
            # doesn't affect the final result, if so we should skip
            if (right_index_raster < 0 or
                    bottom_index_raster < 0 or
                    left_index_raster > n_cols_signal or
                    top_index_raster > n_rows_signal):
                continue

            if k_nodata is not None and ignore_nodata:
                kernel_block[kernel_block == k_nodata] = 0.0

            if normalize_kernel:
                kernel_block /= kernel_sum

            # determine the output convolve shape
            shape = (
                numpy.array(signal_block.shape) +
                numpy.array(kernel_block.shape) - 1)

            # add zero padding so FFT is fast
            fshape = [_next_regular(int(d)) for d in shape]

            signal_fft = _signal_fft_cache(
                fshape, signal_data['xoff'], signal_data['yoff'],
                signal_block)

            kernel_fft = _kernel_fft_cache(
                fshape, kernel_data['xoff'], kernel_data['yoff'],
                kernel_block)

            # this variable determines the output slice that doesn't include
            # the padded array region made for fast FFTs.
            fslice = tuple([slice(0, int(sz)) for sz in shape])
            # classic FFT convolution
            result = numpy.fft.irfftn(signal_fft * kernel_fft, fshape)[fslice]

            # if we're ignoring nodata, we need to make a convolution of the
            # nodata mask too
            if s_nodata is not None and ignore_nodata:
                mask_fft = _mask_fft_cache(
                    fshape, signal_data['xoff'], signal_data['yoff'],
                    numpy.where(signal_nodata_mask, 0.0, 1.0))
                mask_result = numpy.fft.irfftn(
                    mask_fft * kernel_fft, fshape)[fslice]

            left_index_result = 0
            right_index_result = result.shape[1]
            top_index_result = 0
            bottom_index_result = result.shape[0]

            # we might abut the edge of the raster, clip if so
            if left_index_raster < 0:
                left_index_result = -left_index_raster
                left_index_raster = 0
            if top_index_raster < 0:
                top_index_result = -top_index_raster
                top_index_raster = 0
            if right_index_raster > n_cols_signal:
                right_index_result -= right_index_raster - n_cols_signal
                right_index_raster = n_cols_signal
            if bottom_index_raster > n_rows_signal:
                bottom_index_result -= (
                    bottom_index_raster - n_rows_signal)
                bottom_index_raster = n_rows_signal

            # Add result to current output to account for overlapping edges
            index_dict = {
                'xoff': left_index_raster,
                'yoff': top_index_raster,
                'win_xsize': right_index_raster-left_index_raster,
                'win_ysize': bottom_index_raster-top_index_raster
            }
            # read the current so we can add to it
            current_output = target_band.ReadAsArray(**index_dict)
            # read the signal block so we know where the nodata are
            potential_nodata_signal_array = signal_band.ReadAsArray(
                **index_dict)
            output_array = numpy.empty(
                current_output.shape, dtype=numpy.float32)

            valid_mask = numpy.ones(
                potential_nodata_signal_array.shape, dtype=bool)
            # guard against a None nodata value
            if base_signal_nodata is not None and mask_nodata:
                valid_mask[:] = (
                    potential_nodata_signal_array != base_signal_nodata)
            output_array[:] = target_nodata
            output_array[valid_mask] = (
                (result[top_index_result:bottom_index_result,
                        left_index_result:right_index_result])[valid_mask] +
                current_output[valid_mask])

            target_band.WriteArray(
                output_array, xoff=index_dict['xoff'],
                yoff=index_dict['yoff'])

            if s_nodata is not None and ignore_nodata:
                # we'll need to save off the mask convolution so we can divide
                # it in total later
                current_mask = mask_band.ReadAsArray(**index_dict)
                output_array[valid_mask] = (
                    (mask_result[
                        top_index_result:bottom_index_result,
                        left_index_result:right_index_result])[valid_mask] +
                    current_mask[valid_mask])
                mask_band.WriteArray(
                    output_array, xoff=index_dict['xoff'],
                    yoff=index_dict['yoff'])
    target_band.FlushCache()
    target_raster.FlushCache()
    if s_nodata is not None and ignore_nodata:
        mask_band.FlushCache()
        mask_raster.FlushCache()
        for target_data, target_block in iterblocks(
                target_path, band_index_list=[1],
                astype=[_gdal_type_to_numpy_lookup[target_datatype]]):
            mask_block = mask_band.ReadAsArray(**target_data)
            if base_signal_nodata is not None and mask_nodata:
                valid_mask = target_block != target_nodata
            else:
                valid_mask = numpy.ones(target_block.shape, dtype=numpy.bool)
            # divide the target_band by the mask_band
            target_block[valid_mask] /= mask_block[valid_mask]

            # scale by kernel sum if necessary since mask division will
            # automatically normalize kernel
            if not normalize_kernel:
                target_block[valid_mask] *= kernel_sum

            target_band.WriteArray(
                target_block, xoff=target_data['xoff'],
                yoff=target_data['yoff'])
        # delete the mask raster
        gdal.Dataset.__swig_destroy__(mask_raster)
        os.remove(mask_raster_path)


def iterblocks(
        raster_path, band_index_list=None, largest_block=_LARGEST_ITERBLOCK,
        astype=None, offset_only=False):
    """Iterate across all the memory blocks in the input raster.

    Result is a generator of block location information and numpy arrays.

    This is especially useful when a single value needs to be derived from the
    pixel values in a raster, such as the sum total of all pixel values, or
    a sequence of unique raster values.  In such cases, `raster_local_op`
    is overkill, since it writes out a raster.

    As a generator, this can be combined multiple times with itertools.izip()
    to iterate 'simultaneously' over multiple rasters, though the user should
    be careful to do so only with prealigned rasters.

    Parameters:
        raster_path (string): Path to raster file to iterate over.
        band_index_list (list of ints or None): A list of the bands for which
            the matrices should be returned. The band number to operate on.
            Defaults to None, which will return all bands.  Bands may be
            specified in any order, and band indexes may be specified multiple
            times.  The blocks returned on each iteration will be in the order
            specified in this list.
        largest_block (int): Attempts to iterate over raster blocks with
            this many elements.  Useful in cases where the blocksize is
            relatively small, memory is available, and the function call
            overhead dominates the iteration.  Defaults to 2**20.  A value of
            anything less than the original blocksize of the raster will
            result in blocksizes equal to the original size.
        astype (list of numpy types): If none, output blocks are in the native
            type of the raster bands.  Otherwise this parameter is a list
            of len(band_index_list) length that contains the desired output
            types that iterblock generates for each band.
        offset_only (boolean): defaults to False, if True `iterblocks` only
            returns offset dictionary and doesn't read any binary data from
            the raster.  This can be useful when iterating over writing to
            an output.

    Returns:
        If `offset_only` is false, on each iteration, a tuple containing a dict
        of block data and `n` 2-dimensional numpy arrays are returned, where
        `n` is the number of bands requested via `band_list`. The dict of
        block data has these attributes:

            data['xoff'] - The X offset of the upper-left-hand corner of the
                block.
            data['yoff'] - The Y offset of the upper-left-hand corner of the
                block.
            data['win_xsize'] - The width of the block.
            data['win_ysize'] - The height of the block.

        If `offset_only` is True, the function returns only the block offset
            data and does not attempt to read binary data from the raster.
    """
    raster = gdal.Open(raster_path)

    if band_index_list is None:
        band_index_list = range(1, raster.RasterCount + 1)

    band_index_list = [
        raster.GetRasterBand(index) for index in band_index_list]

    block = band_index_list[0].GetBlockSize()
    cols_per_block = block[0]
    rows_per_block = block[1]

    n_cols = raster.RasterXSize
    n_rows = raster.RasterYSize

    block_area = cols_per_block * rows_per_block
    # try to make block wider
    if largest_block / block_area > 0:
        width_factor = largest_block / block_area
        cols_per_block *= width_factor
        if cols_per_block > n_cols:
            cols_per_block = n_cols
        block_area = cols_per_block * rows_per_block
    # try to make block taller
    if largest_block / block_area > 0:
        height_factor = largest_block / block_area
        rows_per_block *= height_factor
        if rows_per_block > n_rows:
            rows_per_block = n_rows

    n_col_blocks = int(math.ceil(n_cols / float(cols_per_block)))
    n_row_blocks = int(math.ceil(n_rows / float(rows_per_block)))

    # Initialize to None so a block array is created on the first iteration
    last_row_block_width = None
    last_col_block_width = None

    if astype is not None:
        block_type_list = astype
    else:
        block_type_list = [
            _gdal_to_numpy_type(ds_band) for ds_band in band_index_list]

    for row_block_index in xrange(n_row_blocks):
        row_offset = row_block_index * rows_per_block
        row_block_width = n_rows - row_offset
        if row_block_width > rows_per_block:
            row_block_width = rows_per_block

        for col_block_index in xrange(n_col_blocks):
            col_offset = col_block_index * cols_per_block
            col_block_width = n_cols - col_offset
            if col_block_width > cols_per_block:
                col_block_width = cols_per_block

            # resize the raster block cache if necessary
            if (last_row_block_width != row_block_width or
                    last_col_block_width != col_block_width):
                raster_blocks = [
                    numpy.zeros(
                        (row_block_width, col_block_width),
                        dtype=block_type) for block_type in
                    block_type_list]

            offset_dict = {
                'xoff': col_offset,
                'yoff': row_offset,
                'win_xsize': col_block_width,
                'win_ysize': row_block_width,
            }
            result = offset_dict
            if not offset_only:
                for ds_band, block in zip(band_index_list, raster_blocks):
                    ds_band.ReadAsArray(buf_obj=block, **offset_dict)
                result = (result,) + tuple(raster_blocks)
            yield result


def transform_bounding_box(
        bounding_box, base_ref_wkt, target_ref_wkt, edge_samples=11):
    """Transform input bounding box to output projection.

    This transform accounts for the fact that the reprojected square bounding
    box might be warped in the new coordinate system.  To account for this,
    the function samples points along the original bounding box edges and
    attempts to make the largest bounding box around any transformed point
    on the edge whether corners or warped edges.

    Parameters:
        bounding_box (list): a list of 4 coordinates in `base_epsg` coordinate
            system describing the bound in the order [xmin, ymin, xmax, ymax]
        base_ref_wkt (string): the spatial reference of the input coordinate
            system in Well Known Text.
        target_ref_wkt (string): the spatial reference of the desired output
            coordinate system in Well Known Text.
        edge_samples (int): the number of interpolated points along each
            bounding box edge to sample along. A value of 2 will sample just
            the corners while a value of 3 will also sample the corners and
            the midpoint.

    Returns:
        A list of the form [xmin, ymin, xmax, ymax] that describes the largest
        fitting bounding box around the original warped bounding box in
        `new_epsg` coordinate system.
    """
    base_ref = osr.SpatialReference()
    base_ref.ImportFromWkt(base_ref_wkt)

    target_ref = osr.SpatialReference()
    target_ref.ImportFromWkt(target_ref_wkt)

    transformer = osr.CoordinateTransformation(base_ref, target_ref)

    def _transform_point(point):
        """Transform an (x,y) point tuple from base_ref to target_ref."""
        trans_x, trans_y, _ = (transformer.TransformPoint(*point))
        return (trans_x, trans_y)

    # The following list comprehension iterates over each edge of the bounding
    # box, divides each edge into `edge_samples` number of points, then
    # reduces that list to an appropriate `bounding_fn` given the edge.
    # For example the left edge needs to be the minimum x coordinate so
    # we generate `edge_samples` number of points between the upper left and
    # lower left point, transform them all to the new coordinate system
    # then get the minimum x coordinate "min(p[0] ...)" of the batch.
    # points are numbered from 0 starting upper right as follows:
    # 0--3
    # |  |
    # 1--2
    p_0 = numpy.array((bounding_box[0], bounding_box[3]))
    p_1 = numpy.array((bounding_box[0], bounding_box[1]))
    p_2 = numpy.array((bounding_box[2], bounding_box[1]))
    p_3 = numpy.array((bounding_box[2], bounding_box[3]))
    transformed_bounding_box = [
        bounding_fn(
            [_transform_point(
                p_a * v + p_b * (1 - v)) for v in numpy.linspace(
                    0, 1, edge_samples)])
        for p_a, p_b, bounding_fn in [
            (p_0, p_1, lambda p_list: min([p[0] for p in p_list])),
            (p_1, p_2, lambda p_list: min([p[1] for p in p_list])),
            (p_2, p_3, lambda p_list: max([p[0] for p in p_list])),
            (p_3, p_0, lambda p_list: max([p[1] for p in p_list]))]]
    return transformed_bounding_box


def merge_rasters(
        raster_path_list, target_path, bounding_box=None,
        expected_nodata=None,
        gtiff_creation_options=_DEFAULT_GTIFF_CREATION_OPTIONS):
    """Merge the given rasters into a single raster.

    This operation calculates the bounding box of all the rasters in
    `raster_path_list`, generates a new file of that size with the same pixel
    band, and projection and copies the contents of each raster into the
    target.

    Note the input rasters must be in the same projection, same pixel size,
    same number of bands, and same datatype. If any of these are not true,
    the operation raises a ValueError with an appropriate error message.

    Parameters:
        raster_path_list (list): list of file paths to rasters
        target_path (string): path to the geotiff file that will be created
            by this operation.
        bounding_box (list): if not None, clip target path to be within these
            bounds.
        expected_nodata (float): if not None, use this as the nodata value
            in case multiple rasters have different values.
        gtiff_creation_options (list): this is an argument list that will be
            passed to the GTiff driver.  Useful for blocksizes, compression,
            and more.

    Returns:
        None.
    """
    raster_info_list = [
        get_raster_info(path) for path in raster_path_list]
    pixel_size_set = set([
        x['pixel_size'] for x in raster_info_list])
    if len(pixel_size_set) != 1:
        raise ValueError(
            "Pixel sizes of all rasters are not the same. "
            "Here's the sizes: %s" % str([
                (path, x['pixel_size']) for path, x in zip(
                    raster_path_list, raster_info_list)]))
    n_bands_set = set([x['n_bands'] for x in raster_info_list])
    if len(n_bands_set) != 1:
        raise ValueError(
            "Number of bands per raster are not the same. "
            "Here's the band counts: %s" % str([
                (path, x['n_bands']) for path, x in zip(
                    raster_path_list, raster_info_list)]))

    datatype_set = set([x['datatype'] for x in raster_info_list])
    if len(datatype_set) != 1:
        raise ValueError(
            "Datatype per raster are not the same. "
            "Here's the datatypes: %s" % str([
                (path, x['datatype']) for path, x in zip(
                    raster_path_list, raster_info_list)]))

    # TODO: this is single band, fix later.
    if expected_nodata is None:
        nodata_set = set([x['nodata'][0] for x in raster_info_list])
        if len(nodata_set) != 1:
            raise ValueError(
                "Nodata per raster are not the same. "
                "Here's the datatypes: %s" % str([
                    (path, x['nodata']) for path, x in zip(
                        raster_path_list, raster_info_list)]))

    projection_set = set([x['projection'] for x in raster_info_list])
    if len(projection_set) != 1:
        raise ValueError(
            "Projections are not identical. Here's the projections: %s" % str(
                [(path, x['projection']) for path, x in zip(
                    raster_path_list, raster_info_list)]))

    pixeltype_set = set()
    for path in raster_path_list:
        raster = gdal.Open(path)
        band = raster.GetRasterBand(1)
        metadata = band.GetMetadata('IMAGE_STRUCTURE')
        band = None
        if 'PIXELTYPE' in metadata:
            pixeltype_set.add('PIXELTYPE=' + metadata['PIXELTYPE'])
        else:
            pixeltype_set.add(None)
    if len(pixeltype_set) != 1:
        raise ValueError(
            "PIXELTYPE different between rasters."
            "Here is the set of types (should only have 1): %s" % str(
                pixeltype_set))

    bounding_box_list = [x['bounding_box'] for x in raster_info_list]
    target_bounding_box = reduce(
        functools.partial(_merge_bounding_boxes, mode='union'),
        bounding_box_list)
    LOGGER.debug('target bounding box %s', target_bounding_box)
    if bounding_box is not None:
        target_bounding_box = reduce(
            functools.partial(_merge_bounding_boxes, mode='intersection'),
            [target_bounding_box, bounding_box])
    LOGGER.debug('intersected target bounding box %s', target_bounding_box)

    driver = gdal.GetDriverByName('GTiff')
    target_pixel_size = pixel_size_set.pop()
    n_cols = int(math.ceil(abs(
        (target_bounding_box[2]-target_bounding_box[0]) / target_pixel_size[0])))
    n_rows = int(math.ceil(abs(
        (target_bounding_box[3]-target_bounding_box[1]) / target_pixel_size[1])))

    target_geotransform = [
        target_bounding_box[0],
        target_pixel_size[0],
        0,
        target_bounding_box[1],
        0,
        target_pixel_size[1]]

    # sometimes we have negative pixel sizes so geotransform starts from the
    # other side
    if target_pixel_size[0] < 0:
        target_geotransform[0] = target_bounding_box[2]
    if target_pixel_size[1] < 0:
        target_geotransform[3] = target_bounding_box[3]

    # there's only one element in the sets so okay to pop right in the call,
    # we won't need it after anyway
    target_raster = driver.Create(
        target_path.encode('utf-8'), n_cols, n_rows, n_bands_set.pop(),
        datatype_set.pop(), options=gtiff_creation_options)
    target_band = target_raster.GetRasterBand(1)
    if expected_nodata is None:
        nodata = nodata_set.pop()
    else:
        nodata = expected_nodata
    # consider what to do if rasters have nodata defined, but do not fill
    # up the mosaic.
    if nodata is not None:
        target_band.SetNoDataValue(nodata)
        target_band.Fill(nodata)

    # the raster was left over from checking pixel types, remove it after
    target_raster.SetProjection(raster.GetProjection())
    target_raster.SetGeoTransform(target_geotransform)
    raster = None

    for raster_info, raster_path in zip(raster_info_list, raster_path_list):
        # figure out where raster_path starts w/r/t target_raster
        raster_start_x = int((
            raster_info['geotransform'][0] -
            target_geotransform[0]) / target_pixel_size[0])
        raster_start_y = int((
            raster_info['geotransform'][3] -
            target_geotransform[3]) / target_pixel_size[1])
        for offset_info, data_block in iterblocks(raster_path):
            # its possible the block reads in coverage that is outside the
            # target bounds entirely. nothing to do but skip
            if offset_info['yoff'] + raster_start_y > n_rows:
                continue
            if offset_info['xoff'] + raster_start_x > n_cols:
                continue
            if (offset_info['xoff'] + raster_start_x +
                    offset_info['win_xsize'] < 0):
                continue
            if (offset_info['yoff'] + raster_start_y +
                    offset_info['win_ysize'] < 0):
                continue

            # invariant: the window described in `offset_info` intersects
            # with the target raster.

            # check to see if window hangs off the left/top part of raster
            # and determine how far to adjust down
            x_clip_min = 0
            if raster_start_x + offset_info['xoff'] < 0:
                x_clip_min = abs(raster_start_x + offset_info['xoff'])
            y_clip_min = 0
            if raster_start_y + offset_info['yoff'] < 0:
                y_clip_min = abs(raster_start_y + offset_info['yoff'])
            x_clip_max = 0

            # check if window hangs off right/bottom part of target raster
            if (offset_info['xoff'] + raster_start_x +
                    offset_info['win_xsize'] >= n_cols):
                x_clip_max = (
                    offset_info['xoff'] + raster_start_x +
                    offset_info['win_xsize'] - n_cols)
            y_clip_max = 0

            if (offset_info['yoff'] + raster_start_y +
                    offset_info['win_ysize'] >= n_rows):
                y_clip_max = (
                    offset_info['yoff'] + raster_start_y +
                    offset_info['win_ysize'] - n_rows)

            target_band.WriteArray(
                data_block[
                    y_clip_min:offset_info['win_ysize']-y_clip_max,
                    x_clip_min:offset_info['win_xsize']-x_clip_max],
                xoff=offset_info['xoff']+raster_start_x+x_clip_min,
                yoff=offset_info['yoff']+raster_start_y+y_clip_min)

    target_raster = None


def _invoke_timed_callback(
        reference_time, callback_lambda, callback_period):
    """Invoke callback if a certain amount of time has passed.

    This is a convenience function to standardize update callbacks from the
    module.

    Parameters:
        reference_time (float): time to base `callback_period` length from.
        callback_lambda (lambda): function to invoke if difference between
            current time and `reference_time` has exceeded `callback_period`.
        callback_period (float): time in seconds to pass until
            `callback_lambda` is invoked.

    Returns:
        `reference_time` if `callback_lambda` not invoked, otherwise the time
        when `callback_lambda` was invoked.
    """
    current_time = time.time()
    if current_time - reference_time > callback_period:
        callback_lambda()
        return current_time
    return reference_time


def _gdal_to_numpy_type(band):
    """Calculate the equivalent numpy datatype from a GDAL raster band type.

    This function doesn't handle complex or unknown types.  If they are
    passed in, this function will raise a ValueError.

    Parameters:
        band (gdal.Band): GDAL Band

    Returns:
        numpy_datatype (numpy.dtype): equivalent of band.DataType
    """
    # doesn't include GDT_Byte because that's a special case
    base_gdal_type_to_numpy = {
        gdal.GDT_Int16: numpy.int16,
        gdal.GDT_Int32: numpy.int32,
        gdal.GDT_UInt16: numpy.uint16,
        gdal.GDT_UInt32: numpy.uint32,
        gdal.GDT_Float32: numpy.float32,
        gdal.GDT_Float64: numpy.float64,
    }

    if band.DataType in base_gdal_type_to_numpy:
        return base_gdal_type_to_numpy[band.DataType]

    if band.DataType != gdal.GDT_Byte:
        raise ValueError("Unsupported DataType: %s" % str(band.DataType))

    # band must be GDT_Byte type, check if it is signed/unsigned
    metadata = band.GetMetadata('IMAGE_STRUCTURE')
    if 'PIXELTYPE' in metadata and metadata['PIXELTYPE'] == 'SIGNEDBYTE':
        return numpy.int8
    return numpy.uint8


def _merge_bounding_boxes(bb1, bb2, mode):
    """Merge two bounding boxes through union or intersection.

    Parameters:
        bb1, bb2 (list): list of float representing bounding box in the
            form bb=[minx,miny,maxx,maxy]
        mode (string); one of 'union' or 'intersection'

    Returns:
        Reduced bounding box of bb1/bb2 depending on mode.
    """
    def _less_than_or_equal(x_val, y_val):
        return x_val if x_val <= y_val else y_val

    def _greater_than(x_val, y_val):
        return x_val if x_val > y_val else y_val

    if mode == "union":
        comparison_ops = [
            _less_than_or_equal, _less_than_or_equal,
            _greater_than, _greater_than]
    if mode == "intersection":
        comparison_ops = [
            _greater_than, _greater_than,
            _less_than_or_equal, _less_than_or_equal]

    bb_out = [op(x, y) for op, x, y in zip(comparison_ops, bb1, bb2)]
    return bb_out


def _make_logger_callback(message):
    """Build a timed logger callback that prints `message` replaced.

    Parameters:
        message (string): a string that expects 3 placement %% variables,
            first for % complete from `df_complete`, second `psz_message`
            and last is `p_progress_arg[0]`.

    Returns:
        Function with signature:
            logger_callback(df_complete, psz_message, p_progress_arg)
    """
    def logger_callback(df_complete, psz_message, p_progress_arg):
        """The argument names come from the GDAL API for callbacks."""
        try:
            current_time = time.time()
            if ((current_time - logger_callback.last_time) > 5.0 or
                    (df_complete == 1.0 and
                     logger_callback.total_time >= 5.0)):
                LOGGER.info(
                    message, df_complete * 100, p_progress_arg[0],
                    psz_message)
                logger_callback.last_time = current_time
                logger_callback.total_time += current_time
        except AttributeError:
            logger_callback.last_time = time.time()
            logger_callback.total_time = 0.0

    return logger_callback


def _is_raster_path_band_formatted(raster_path_band):
    """Returns true if raster path band is a (str, int) tuple/list."""
    if not isinstance(raster_path_band, (list, tuple)):
        return False
    elif len(raster_path_band) != 2:
        return False
    elif not isinstance(raster_path_band[0], types.StringTypes):
        return False
    elif not isinstance(raster_path_band[1], int):
        return False
    else:
        return True<|MERGE_RESOLUTION|>--- conflicted
+++ resolved
@@ -31,12 +31,8 @@
 LOGGER = logging.getLogger('pygeoprocessing.geoprocessing')
 LOGGER.addHandler(logging.NullHandler())  # silence logging by default
 _LOGGING_PERIOD = 5.0  # min 5.0 seconds per update log message for the module
-<<<<<<< HEAD
-_DEFAULT_GTIFF_CREATION_OPTIONS = ('TILED=YES', 'BIGTIFF=YES')
-=======
 _DEFAULT_GTIFF_CREATION_OPTIONS = (
-    'TILED=YES', 'BIGTIFF=IF_SAFER', 'COMPRESS=LZW')
->>>>>>> 8fbfaa9f
+    'TILED=YES', 'BIGTIFF=YES', 'COMPRESS=LZW')
 _LARGEST_ITERBLOCK = 2**20  # largest block for iterblocks to read in cells
 
 # A dictionary to map the resampling method input string to the gdal type
