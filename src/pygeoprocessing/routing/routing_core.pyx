--- conflicted
+++ resolved
@@ -4,10 +4,7 @@
 import os
 import collections
 import tempfile
-<<<<<<< HEAD
-=======
 import shutil
->>>>>>> 5e5c1c71
 
 import numpy
 cimport numpy
