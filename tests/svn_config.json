{
    "local": "data",
    "remote": "svn://scm.naturalcapitalproject.org/svn/pygeoprocessing-test-data",
<<<<<<< HEAD
    "rev": 2
=======
    "rev": 4
>>>>>>> b55dde34
}<|MERGE_RESOLUTION|>--- conflicted
+++ resolved
@@ -1,9 +1,5 @@
 {
     "local": "data",
     "remote": "svn://scm.naturalcapitalproject.org/svn/pygeoprocessing-test-data",
-<<<<<<< HEAD
-    "rev": 2
-=======
     "rev": 4
->>>>>>> b55dde34
 }